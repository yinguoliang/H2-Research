--- conflicted
+++ resolved
@@ -549,21 +549,6 @@
      * @throws DbException if the column is referenced by multi-column
      *             constraints or indexes
      */
-<<<<<<< HEAD
-    public void dropSingleColumnConstraintsAndIndexes(Session session, Column col) {
-        ArrayList<Constraint> constraintsToDrop = New.arrayList();
-        if (constraints != null) {
-            for (int i = 0, size = constraints.size(); i < size; i++) {
-                Constraint constraint = constraints.get(i);
-                HashSet<Column> columns = constraint.getReferencedColumns(this);
-                if (!columns.contains(col)) {
-                    continue;
-                }
-                if (columns.size() == 1) {
-                    constraintsToDrop.add(constraint);
-                } else {
-                    throw DbException.get(ErrorCode.COLUMN_IS_REFERENCED_1, constraint.getSQL());
-=======
     public void dropMultipleColumnsConstraintsAndIndexes(Session session,
             ArrayList<Column> columsToDrop) {
         HashSet<Constraint> constraintsToDrop = New.hashSet();
@@ -581,27 +566,12 @@
                         throw DbException.get(
                                 ErrorCode.COLUMN_IS_REFERENCED_1, constraint.getSQL());
                     }
->>>>>>> 86462170
                 }
             }
         }
         HashSet<Index> indexesToDrop = New.hashSet();
         ArrayList<Index> indexes = getIndexes();
         if (indexes != null) {
-<<<<<<< HEAD
-            for (int i = 0, size = indexes.size(); i < size; i++) {
-                Index index = indexes.get(i);
-                if (index.getCreateSQL() == null) {
-                    continue;
-                }
-                if (index.getColumnIndex(col) < 0) {
-                    continue;
-                }
-                if (index.getColumns().length == 1) {
-                    indexesToDrop.add(index);
-                } else {
-                    throw DbException.get(ErrorCode.COLUMN_IS_REFERENCED_1, index.getSQL());
-=======
             for (Column col : columsToDrop) {
                 for (int i = 0, size = indexes.size(); i < size; i++) {
                     Index index = indexes.get(i);
@@ -617,7 +587,6 @@
                         throw DbException.get(
                                 ErrorCode.COLUMN_IS_REFERENCED_1, index.getSQL());
                     }
->>>>>>> 86462170
                 }
             }
         }
