--- conflicted
+++ resolved
@@ -245,13 +245,9 @@
         }
     }
 
-<<<<<<< HEAD
-    private void setAutoCommitSend(boolean autoCommit) {
-        //VERSION_8开始通过SESSION_SET_AUTOCOMMIT协议指令，以前的版本通过SET AUTOCOMMIT语句
-        //对于commit和rollback则没有对应的协议指令，只能通过COMMIT、ROLLBACK语句
-=======
+    // VERSION_8开始通过SESSION_SET_AUTOCOMMIT协议指令，以前的版本通过SET AUTOCOMMIT语句
+    // 对于commit和rollback则没有对应的协议指令，只能通过COMMIT、ROLLBACK语句
     private synchronized void setAutoCommitSend(boolean autoCommit) {
->>>>>>> 86462170
         if (clientVersion >= Constants.TCP_PROTOCOL_VERSION_8) {
             for (int i = 0, count = 0; i < transferList.size(); i++) {
                 Transfer transfer = transferList.get(i);
