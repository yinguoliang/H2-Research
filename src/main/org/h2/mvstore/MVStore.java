/*
 * Copyright 2004-2014 H2 Group. Multiple-Licensed under the MPL 2.0,
 * and the EPL 1.0 (http://h2database.com/html/license.html).
 * Initial Developer: H2 Group
 */
package org.h2.mvstore;

import java.lang.Thread.UncaughtExceptionHandler;
import java.nio.ByteBuffer;
import java.util.ArrayList;
import java.util.Arrays;
import java.util.Collections;
import java.util.Comparator;
import java.util.HashMap;
import java.util.HashSet;
import java.util.Iterator;
import java.util.Map;
import java.util.Map.Entry;
import java.util.Set;
import java.util.concurrent.ConcurrentHashMap;

import org.h2.compress.CompressDeflate;
import org.h2.compress.CompressLZF;
import org.h2.compress.Compressor;
import org.h2.mvstore.cache.CacheLongKeyLIRS;
import org.h2.mvstore.type.StringDataType;
import org.h2.mvstore.Page.PageChildren;
import org.h2.util.MathUtils;
import org.h2.util.New;

/*

TODO:

Documentation
- rolling docs review: at "Metadata Map"
- better document that writes are in background thread
- better document how to do non-unique indexes
- document pluggable store and OffHeapStore

TransactionStore:
- ability to disable the transaction log,
    if there is only one connection

MVStore:
- better and clearer memory usage accounting rules
    (heap memory versus disk memory), so that even there is
    never an out of memory
    even for a small heap, and so that chunks
    are still relatively big on average
- make sure serialization / deserialization errors don't corrupt the file
- test and possibly improve compact operation (for large dbs)
- automated 'kill process' and 'power failure' test
- defragment (re-creating maps, specially those with small pages)
- store number of write operations per page (maybe defragment
    if much different than count)
- r-tree: nearest neighbor search
- use a small object value cache (StringCache), test on Android
    for default serialization
- MVStoreTool.dump should dump the data if possible;
    possibly using a callback for serialization
- implement a sharded map (in one store, multiple stores)
    to support concurrent updates and writes, and very large maps
- to save space when persisting very small transactions,
    use a transaction log where only the deltas are stored
- serialization for lists, sets, sets, sorted sets, maps, sorted maps
- maybe rename 'rollback' to 'revert' to distinguish from transactions
- support other compression algorithms (deflate, LZ4,...)
- remove features that are not really needed; simplify the code
    possibly using a separate layer or tools
    (retainVersion?)
- optional pluggable checksum mechanism (per page), which
    requires that everything is a page (including headers)
- rename "store" to "save", as "store" is used in "storeVersion"
- rename setStoreVersion to setDataVersion, setSchemaVersion or similar
- temporary file storage
- simple rollback method (rollback to last committed version)
- MVMap to implement SortedMap, then NavigableMap
- storage that splits database into multiple files,
    to speed up compact and allow using trim
    (by truncating / deleting empty files)
- add new feature to the file system API to avoid copying data
    (reads that returns a ByteBuffer instead of writing into one)
    for memory mapped files and off-heap storage
- support log structured merge style operations (blind writes)
    using one map per level plus bloom filter
- have a strict call order MVStore -> MVMap -> Page -> FileStore
- autocommit commits, stores, and compacts from time to time;
    the background thread should wait at least 90% of the
    configured write delay to store changes
- compact* should also store uncommitted changes (if there are any)
- write a LSM-tree (log structured merge tree) utility on top of the MVStore
    with blind writes and/or a bloom filter that
    internally uses regular maps and merge sort
- chunk metadata: maybe split into static and variable,
    or use a small page size for metadata
- data type "string": maybe use prefix compression for keys
- test chunk id rollover
- feature to auto-compact from time to time and on close
- compact very small chunks
- Page: to save memory, combine keys & values into one array
    (also children & counts). Maybe remove some other
    fields (childrenCount for example)
- Support SortedMap for MVMap
- compact: copy whole pages (without having to open all maps)
- maybe change the length code to have lower gaps
- test with very low limits (such as: short chunks, small pages)
- maybe allow to read beyond the retention time:
    when compacting, move live pages in old chunks
    to a map (possibly the metadata map) -
    this requires a change in the compaction code, plus
    a map lookup when reading old data; also, this
    old data map needs to be cleaned up somehow;
    maybe using an additional timeout
- rollback of removeMap should restore the data -
    which has big consequences, as the metadata map
    would probably need references to the root nodes of all maps

*/

/**
 * A persistent storage for maps.
 */
public class MVStore {

    /**
     * Whether assertions are enabled.
     */
    public static final boolean ASSERT = false;

    /**
     * The block size (physical sector size) of the disk. The store header is
     * written twice, one copy in each block, to ensure it survives a crash.
     */
    static final int BLOCK_SIZE = 4 * 1024;

    private static final int FORMAT_WRITE = 1;
    private static final int FORMAT_READ = 1;

    /**
     * Used to mark a chunk as free, when it was detected that live bookkeeping
     * is incorrect.
     */
    private static final int MARKED_FREE = 10000000;

    /**
     * The background thread, if any.
     */
    volatile BackgroundWriterThread backgroundWriterThread;

    private volatile boolean reuseSpace = true;

    private boolean closed;

    private FileStore fileStore;
    private boolean fileStoreIsProvided;

    private final int pageSplitSize;

    /**
     * The page cache. The default size is 16 MB, and the average size is 2 KB.
     * It is split in 16 segments. The stack move distance is 2% of the expected
     * number of entries.
     */
    private CacheLongKeyLIRS<Page> cache;

    /**
     * The page chunk references cache. The default size is 4 MB, and the
     * average size is 2 KB. It is split in 16 segments. The stack move distance
     * is 2% of the expected number of entries.
     */
    private CacheLongKeyLIRS<PageChildren> cacheChunkRef;

    /**
     * The newest chunk. If nothing was stored yet, this field is not set.
     */
    private Chunk lastChunk;

    /**
     * The map of chunks.
     */
    private final ConcurrentHashMap<Integer, Chunk> chunks =
            new ConcurrentHashMap<Integer, Chunk>();

    /**
     * The map of temporarily freed storage space caused by freed pages. The key
     * is the unsaved version, the value is the map of chunks. The maps contains
     * the number of freed entries per chunk. Access is synchronized.
     */
    private final ConcurrentHashMap<Long,
            HashMap<Integer, Chunk>> freedPageSpace =
            new ConcurrentHashMap<Long, HashMap<Integer, Chunk>>();

    /**
     * The metadata map. Write access to this map needs to be synchronized on
     * the store.
     */
    private MVMap<String, String> meta;

    private final ConcurrentHashMap<Integer, MVMap<?, ?>> maps =
            new ConcurrentHashMap<Integer, MVMap<?, ?>>();

    private HashMap<String, Object> storeHeader = New.hashMap();

    private WriteBuffer writeBuffer;

    private int lastMapId;

    private int versionsToKeep = 5;

    /**
     * The compression level for new pages (0 for disabled, 1 for fast, 2 for
     * high). Even if disabled, the store may contain (old) compressed pages.
     */
    private final int compressionLevel;

    private Compressor compressorFast;

    private Compressor compressorHigh;

    private final UncaughtExceptionHandler backgroundExceptionHandler;

    private long currentVersion;

    /**
     * The version of the last stored chunk, or -1 if nothing was stored so far.
     */
    private long lastStoredVersion;

    /**
     * The estimated memory used by unsaved pages. This number is not accurate,
     * also because it may be changed concurrently, and because temporary pages
     * are counted.
     */
    private int unsavedMemory;
    private int autoCommitMemory;
    private boolean saveNeeded;

    /**
     * The time the store was created, in milliseconds since 1970.
     */
    private long creationTime;
    private int retentionTime;

    private long lastCommitTime;

    /**
     * The earliest chunk to retain, if any.
     */
    private Chunk retainChunk; //目前没有用处

    /**
     * The version of the current store operation (if any).
     */
    private volatile long currentStoreVersion = -1;

    private Thread currentStoreThread;

    private volatile boolean metaChanged;

    /**
     * The delay in milliseconds to automatically commit and write changes.
     */
    private int autoCommitDelay;

    private int autoCompactFillRate;
    private long autoCompactLastFileOpCount;

    private Object compactSync = new Object();

    private IllegalStateException panicException;

    /**
     * Create and open the store.
     *
     * @param config the configuration to use
     * @throws IllegalStateException if the file is corrupt, or an exception
     *             occurred while opening
     * @throws IllegalArgumentException if the directory does not exist
     */
    MVStore(HashMap<String, Object> config) {
        Object o = config.get("compress");
        this.compressionLevel = o == null ? 0 : (Integer) o;
        String fileName = (String) config.get("fileName");
        o = config.get("pageSplitSize");
        if (o == null) {
            pageSplitSize = fileName == null ? 4 * 1024 : 16 * 1024;
        } else {
            pageSplitSize = (Integer) o;
        }
        o = config.get("backgroundExceptionHandler");
        this.backgroundExceptionHandler = (UncaughtExceptionHandler) o;
        meta = new MVMap<String, String>(StringDataType.INSTANCE,
                StringDataType.INSTANCE);
        HashMap<String, Object> c = New.hashMap();
        c.put("id", 0);
        c.put("createVersion", currentVersion);
        meta.init(this, c);
        fileStore = (FileStore) config.get("fileStore");
        if (fileName == null && fileStore == null) {
            cache = null;
            cacheChunkRef = null;
            return;
        }
        if (fileStore == null) {
            fileStoreIsProvided = false;
            fileStore = new FileStore();
        } else {
            fileStoreIsProvided = true;
        }
        retentionTime = fileStore.getDefaultRetentionTime();
        boolean readOnly = config.containsKey("readOnly");
        o = config.get("cacheSize");
        int mb = o == null ? 16 : (Integer) o;
        if (mb > 0) {
            long maxMemoryBytes = mb * 1024L * 1024L;
            int segmentCount = 16;
            int stackMoveDistance = 8;
            cache = new CacheLongKeyLIRS<Page>(
                    maxMemoryBytes,
                    segmentCount, stackMoveDistance);
            cacheChunkRef = new CacheLongKeyLIRS<PageChildren>(
                    maxMemoryBytes / 4,
                    segmentCount, stackMoveDistance);
        }
        o = config.get("autoCommitBufferSize");
        int kb = o == null ? 1024 : (Integer) o;
        // 19 KB memory is about 1 KB storage
        autoCommitMemory = kb * 1024 * 19;

        o = config.get("autoCompactFillRate");
        autoCompactFillRate = o == null ? 50 : (Integer) o;

        char[] encryptionKey = (char[]) config.get("encryptionKey");
        try {
            if (!fileStoreIsProvided) {
                fileStore.open(fileName, readOnly, encryptionKey);
            }
            if (fileStore.size() == 0) {
                creationTime = getTime();
                lastCommitTime = creationTime;
                storeHeader.put("H", 2);
                storeHeader.put("blockSize", BLOCK_SIZE);
                storeHeader.put("format", FORMAT_WRITE);
                storeHeader.put("created", creationTime);
                writeStoreHeader();
            } else {
                readStoreHeader();
            }
        } catch (IllegalStateException e) {
            panic(e);
        } finally {
            if (encryptionKey != null) {
                Arrays.fill(encryptionKey, (char) 0);
            }
        }
        lastCommitTime = getTime();

        // setAutoCommitDelay starts the thread, but only if
        // the parameter is different from the old value
        o = config.get("autoCommitDelay");
        int delay = o == null ? 1000 : (Integer) o;
        setAutoCommitDelay(delay);
    }

    private void panic(IllegalStateException e) {
        if (backgroundExceptionHandler != null) {
            backgroundExceptionHandler.uncaughtException(null, e);
        }
        panicException = e;
        closeImmediately();
        throw e;
    }

    /**
     * Open a store in exclusive mode. For a file-based store, the parent
     * directory must already exist.
     *
     * @param fileName the file name (null for in-memory)
     * @return the store
     */
    public static MVStore open(String fileName) {
        HashMap<String, Object> config = New.hashMap();
        config.put("fileName", fileName);
        return new MVStore(config);
    }

    /**
     * Open an old, stored version of a map.
     *
     * @param version the version
     * @param mapId the map id
     * @param template the template map
     * @return the read-only map
     */
    @SuppressWarnings("unchecked")
    <T extends MVMap<?, ?>> T openMapVersion(long version, int mapId,
            MVMap<?, ?> template) {
        MVMap<String, String> oldMeta = getMetaMap(version);
        long rootPos = getRootPos(oldMeta, mapId);
        MVMap<?, ?> m = template.openReadOnly();
        m.setRootPos(rootPos, version);
        return (T) m;
    }

    /**
     * Open a map with the default settings. The map is automatically create if
     * it does not yet exist. If a map with this name is already open, this map
     * is returned.
     *
     * @param <K> the key type
     * @param <V> the value type
     * @param name the name of the map
     * @return the map
     */
    public <K, V> MVMap<K, V> openMap(String name) {
        return openMap(name, new MVMap.Builder<K, V>());
    }

    /**
     * Open a map with the given builder. The map is automatically create if it
     * does not yet exist. If a map with this name is already open, this map is
     * returned.
     *
     * @param <K> the key type
     * @param <V> the value type
     * @param name the name of the map
     * @param builder the map builder
     * @return the map
     */
    public synchronized <M extends MVMap<K, V>, K, V> M openMap(
            String name, MVMap.MapBuilder<M, K, V> builder) {
        checkOpen();
        String x = meta.get("name." + name);
        int id;
        long root;
        HashMap<String, Object> c;
        M map;
        if (x != null) {
            id = DataUtils.parseHexInt(x);
            @SuppressWarnings("unchecked")
            M old = (M) maps.get(id);
            if (old != null) {
                return old;
            }
            map = builder.create();
            String config = meta.get(MVMap.getMapKey(id));
            c = New.hashMap();
            c.putAll(DataUtils.parseMap(config));
            c.put("id", id);
            map.init(this, c);
            root = getRootPos(meta, id);
        } else {
            c = New.hashMap();
            id = ++lastMapId;
            c.put("id", id);
            c.put("createVersion", currentVersion);
            map = builder.create();
            map.init(this, c);
            markMetaChanged();
            x = Integer.toHexString(id);
            meta.put(MVMap.getMapKey(id), map.asString(name));
            meta.put("name." + name, x);
            root = 0;
        }
        map.setRootPos(root, -1);
        maps.put(id, map);
        return map;
    }

    /**
     * Get the set of all map names.
     *
     * @return the set of names
     */
    public synchronized Set<String> getMapNames() {
        HashSet<String> set = New.hashSet();
        checkOpen();
        for (Iterator<String> it = meta.keyIterator("name."); it.hasNext();) {
            String x = it.next();
            if (!x.startsWith("name.")) {
                break;
            }
            set.add(x.substring("name.".length()));
        }
        return set;
    }

    /**
     * Get the metadata map. This data is for informational purposes only. The
     * data is subject to change in future versions.
     * <p>
     * The data in this map should not be modified (changing system data may
     * corrupt the store). If modifications are needed, they need be
     * synchronized on the store.
     * <p>
     * The metadata map contains the following entries:
     * <pre>
     * chunk.{chunkId} = {chunk metadata}
     * name.{name} = {mapId}
     * map.{mapId} = {map metadata}
     * root.{mapId} = {root position}
     * setting.storeVersion = {version}
     * </pre>
     *
     * @return the metadata map
     */
    public MVMap<String, String> getMetaMap() {
        checkOpen();
        return meta;
    }

    private MVMap<String, String> getMetaMap(long version) {
        Chunk c = getChunkForVersion(version);
        DataUtils.checkArgument(c != null, "Unknown version {0}", version);
        c = readChunkHeader(c.block);
        MVMap<String, String> oldMeta = meta.openReadOnly();
        oldMeta.setRootPos(c.metaRootPos, version);
        return oldMeta;
    }

    private Chunk getChunkForVersion(long version) {
        Chunk c = lastChunk;
        while (true) {
            if (c == null || c.version <= version) {
                return c;
            }
            c = chunks.get(c.id - 1);
        }
    }

    /**
     * Check whether a given map exists.
     *
     * @param name the map name
     * @return true if it exists
     */
    public boolean hasMap(String name) {
        return meta.containsKey("name." + name);
    }

    private void markMetaChanged() {
        // changes in the metadata alone are usually not detected, as the meta
        // map is changed after storing
        metaChanged = true;
    }

    private synchronized void readStoreHeader() {
        boolean validHeader = false;
        // we don't know yet which chunk and version are the newest
        long newestVersion = -1;
        long chunkBlock = -1;
        // read the first two blocks
        ByteBuffer fileHeaderBlocks = fileStore.readFully(0, 2 * BLOCK_SIZE);
        byte[] buff = new byte[BLOCK_SIZE];
        for (int i = 0; i <= BLOCK_SIZE; i += BLOCK_SIZE) {
            fileHeaderBlocks.get(buff);
            // the following can fail for various reasons
            try {
                String s = new String(buff, 0, BLOCK_SIZE,
                        DataUtils.LATIN).trim();
                HashMap<String, String> m = DataUtils.parseMap(s);
                int blockSize = DataUtils.readHexInt(
                        m, "blockSize", BLOCK_SIZE);
                if (blockSize != BLOCK_SIZE) {
                    throw DataUtils.newIllegalStateException(
                            DataUtils.ERROR_UNSUPPORTED_FORMAT,
                            "Block size {0} is currently not supported",
                            blockSize);
                }
                int check = DataUtils.readHexInt(m, "fletcher", 0);
                m.remove("fletcher");
                s = s.substring(0, s.lastIndexOf("fletcher") - 1);
                byte[] bytes = s.getBytes(DataUtils.LATIN);
                int checksum = DataUtils.getFletcher32(bytes,
                        bytes.length);
                if (check != checksum) {
                    continue;
                }
                long version = DataUtils.readHexLong(m, "version", 0);
                if (version > newestVersion) {
                    newestVersion = version;
                    storeHeader.putAll(m);
                    chunkBlock = DataUtils.readHexLong(m, "block", 0);
                    creationTime = DataUtils.readHexLong(m, "created", 0);
                    validHeader = true;
                }
            } catch (Exception e) {
                continue;
            }
        }
        if (!validHeader) {
            throw DataUtils.newIllegalStateException(
                    DataUtils.ERROR_FILE_CORRUPT,
                    "Store header is corrupt: {0}", fileStore);
        }
        long format = DataUtils.readHexLong(storeHeader, "format", 1);
        if (format > FORMAT_WRITE && !fileStore.isReadOnly()) {
            throw DataUtils.newIllegalStateException(
                    DataUtils.ERROR_UNSUPPORTED_FORMAT,
                    "The write format {0} is larger " +
                    "than the supported format {1}, " +
                    "and the file was not opened in read-only mode",
                    format, FORMAT_WRITE);
        }
<<<<<<< HEAD
        format = DataUtils.readHexLong(fileHeader, "formatRead", format); //"formatRead"目前未使用
=======
        format = DataUtils.readHexLong(storeHeader, "formatRead", format);
>>>>>>> 5bd1667d
        if (format > FORMAT_READ) {
            throw DataUtils.newIllegalStateException(
                    DataUtils.ERROR_UNSUPPORTED_FORMAT,
                    "The read format {0} is larger " +
                    "than the supported format {1}",
                    format, FORMAT_READ);
        }
        lastStoredVersion = -1;
        chunks.clear();
        long now = System.currentTimeMillis();
        // calculate the year (doesn't have to be exact;
        // we assume 365.25 days per year, * 4 = 1461)
        int year =  1970 + (int) (now / (1000L * 60 * 60 * 6 * 1461));
        if (year < 2014) {
            // if the year is before 2014,
            // we assume the system doesn't have a real-time clock,
            // and we set the creationTime to the past, so that
            // existing chunks are overwritten
            creationTime = now - fileStore.getDefaultRetentionTime();
        } else if (now < creationTime) {
            // the system time was set to the past:
            // we change the creation time
            creationTime = now;
            storeHeader.put("created", creationTime);
        }

        Chunk footer = readChunkFooter(fileStore.size());
        if (footer != null) {
            if (footer.version > newestVersion) {
                newestVersion = footer.version;
                chunkBlock = footer.block;
            }
        }
        if (chunkBlock <= 0) {
            // no chunk
            return;
        }

        // read the chunk header and footer,
        // and follow the chain of next chunks
        lastChunk = null;
        while (true) {
            Chunk header;
            try {
                header = readChunkHeader(chunkBlock);
            } catch (Exception e) {
                // invalid chunk header: ignore, but stop
                break;
            }
            if (header.version < newestVersion) {
                // we have reached the end
                break;
            }
            footer = readChunkFooter((chunkBlock + header.len) * BLOCK_SIZE);
            if (footer == null || footer.id != header.id) {
                // invalid chunk footer, or the wrong one
                break;
            }
            lastChunk = header;
            newestVersion = header.version;
            if (header.next == 0 ||
                    header.next >= fileStore.size() / BLOCK_SIZE) {
                // no (valid) next
                break;
            }
            chunkBlock = header.next;
        }
        if (lastChunk == null) {
            // no valid chunk
            return;
        }
        lastMapId = lastChunk.mapId;
        currentVersion = lastChunk.version;
        setWriteVersion(currentVersion);
        chunks.put(lastChunk.id, lastChunk);
        meta.setRootPos(lastChunk.metaRootPos, -1);

        // load the chunk metadata: we can load in any order,
        // because loading chunk metadata might recursively load another chunk
        for (Iterator<String> it = meta.keyIterator("chunk."); it.hasNext();) {
            String s = it.next();
            if (!s.startsWith("chunk.")) {
                break;
            }
            s = meta.get(s);
            Chunk c = Chunk.fromString(s);
            if (!chunks.containsKey(c.id)) {
                if (c.block == Long.MAX_VALUE) {
                    throw DataUtils.newIllegalStateException(
                            DataUtils.ERROR_FILE_CORRUPT,
                            "Chunk {0} is invalid", c.id);
                }
                chunks.put(c.id, c);
            }
        }
        // build the free space list
        for (Chunk c : chunks.values()) {
            if (c.pageCountLive == 0) {
                // remove this chunk in the next save operation
                registerFreePage(currentVersion, c.id, 0, 0);
            }
            long start = c.block * BLOCK_SIZE;
            int length = c.len * BLOCK_SIZE;
            fileStore.markUsed(start, length);
        }
    }

    /**
     * Try to read a chunk footer.
     *
     * @param end the end of the chunk
     * @return the chunk, or null if not successful
     */
    private Chunk readChunkFooter(long end) {
        // the following can fail for various reasons
        try {
            // read the chunk footer of the last block of the file
            ByteBuffer lastBlock = fileStore.readFully(
                    end - Chunk.FOOTER_LENGTH, Chunk.FOOTER_LENGTH);
            byte[] buff = new byte[Chunk.FOOTER_LENGTH];
            lastBlock.get(buff);
            String s = new String(buff, DataUtils.LATIN).trim();
            HashMap<String, String> m = DataUtils.parseMap(s);
            int check = DataUtils.readHexInt(m, "fletcher", 0);
            m.remove("fletcher");
            s = s.substring(0, s.lastIndexOf("fletcher") - 1);
            byte[] bytes = s.getBytes(DataUtils.LATIN);
            int checksum = DataUtils.getFletcher32(bytes, bytes.length);
            if (check == checksum) {
                int chunk = DataUtils.readHexInt(m, "chunk", 0);
                Chunk c = new Chunk(chunk);
                c.version = DataUtils.readHexLong(m, "version", 0);
                c.block = DataUtils.readHexLong(m, "block", 0);
                return c;
            }
        } catch (Exception e) {
            // ignore
        }
        return null;
    }

    private void writeStoreHeader() {
        StringBuilder buff = new StringBuilder();
        if (lastChunk != null) {
            storeHeader.put("block", lastChunk.block);
            storeHeader.put("chunk", lastChunk.id);
            storeHeader.put("version", lastChunk.version);
        }
        DataUtils.appendMap(buff, storeHeader);
        byte[] bytes = buff.toString().getBytes(DataUtils.LATIN);
        int checksum = DataUtils.getFletcher32(bytes, bytes.length);
        DataUtils.appendMap(buff, "fletcher", checksum);
        buff.append("\n");
        bytes = buff.toString().getBytes(DataUtils.LATIN);
        ByteBuffer header = ByteBuffer.allocate(2 * BLOCK_SIZE);
        header.put(bytes);
        header.position(BLOCK_SIZE);
        header.put(bytes);
        header.rewind();
        write(0, header);
    }

    private void write(long pos, ByteBuffer buffer) {
        try {
            fileStore.writeFully(pos, buffer);
        } catch (IllegalStateException e) {
            panic(e);
            throw e;
        }
    }

    /**
     * Close the file and the store. Unsaved changes are written to disk first.
     */
    public void close() {
        if (closed) {
            return;
        }
        if (fileStore != null && !fileStore.isReadOnly()) {
            stopBackgroundThread();
            if (hasUnsavedChanges()) {
                commitAndSave();
            }
        }
        closeStore(true);
    }

    /**
     * Close the file and the store, without writing anything. This will stop
     * the background thread. This method ignores all errors.
     */
    public void closeImmediately() {
        try {
            closeStore(false);
        } catch (Exception e) {
            if (backgroundExceptionHandler != null) {
                backgroundExceptionHandler.uncaughtException(null, e);
            }
        }
    }

    private void closeStore(boolean shrinkIfPossible) {
        if (closed) {
            return;
        }
        // can not synchronize on this yet, because
        // the thread also synchronized on this, which
        // could result in a deadlock
        stopBackgroundThread();
        closed = true;
        if (fileStore == null) {
            return;
        }
        synchronized (this) {
            if (shrinkIfPossible) {
                shrinkFileIfPossible(0);
            }
            // release memory early - this is important when called
            // because of out of memory
            cache = null;
            cacheChunkRef = null;
            for (MVMap<?, ?> m : New.arrayList(maps.values())) {
                m.close();
            }
            meta = null;
            chunks.clear();
            maps.clear();
            try {
                if (!fileStoreIsProvided) {
                    fileStore.close();
                }
            } finally {
                fileStore = null;
            }
        }
    }

    /**
     * Whether the chunk at the given position is live.
     *
     * @param the chunk id
     * @return true if it is live
     */
    boolean isChunkLive(int chunkId) {
        String s = meta.get(Chunk.getMetaKey(chunkId));
        return s != null;
    }

    /**
     * Get the chunk for the given position.
     *
     * @param pos the position
     * @return the chunk
     */
    private Chunk getChunk(long pos) {
        Chunk c = getChunkIfFound(pos);
        if (c == null) {
            int chunkId = DataUtils.getPageChunkId(pos);
            throw DataUtils.newIllegalStateException(
                    DataUtils.ERROR_FILE_CORRUPT,
                    "Chunk {0} not found", chunkId);
        }
        return c;
    }

    private Chunk getChunkIfFound(long pos) {
        int chunkId = DataUtils.getPageChunkId(pos);
        Chunk c = chunks.get(chunkId);
        if (c == null) {
            checkOpen();
            if (!Thread.holdsLock(this)) {
                // it could also be unsynchronized metadata
                // access (if synchronization on this was forgotten)
                throw DataUtils.newIllegalStateException(
                        DataUtils.ERROR_CHUNK_NOT_FOUND,
                        "Chunk {0} no longer exists",
                        chunkId);
            }
            String s = meta.get(Chunk.getMetaKey(chunkId));
            if (s == null) {
                return null;
            }
            c = Chunk.fromString(s);
            if (c.block == Long.MAX_VALUE) {
                throw DataUtils.newIllegalStateException(
                        DataUtils.ERROR_FILE_CORRUPT,
                        "Chunk {0} is invalid", chunkId);
            }
            chunks.put(c.id, c);
        }
        return c;
    }

    private void setWriteVersion(long version) {
        for (MVMap<?, ?> map : maps.values()) {
            map.setWriteVersion(version);
        }
        meta.setWriteVersion(version);
    }

    /**
     * Commit the changes.
     * <p>
     * For in-memory stores, this method increments the version.
     * <p>
     * For persistent stores, it also writes changes to disk. It does nothing if
     * there are no unsaved changes, and returns the old version. It is not
     * necessary to call this method when auto-commit is enabled (the default
     * setting), as in this case it is automatically called from time to time or
     * when enough changes have accumulated. However, it may still be called to
     * flush all changes to disk.
     *
     * @return the new version
     */
    public long commit() {
        if (fileStore != null) {
            return commitAndSave();
        }
        long v = ++currentVersion;
        setWriteVersion(v);
        return v;
    }

    /**
     * Commit all changes and persist them to disk. This method does nothing if
     * there are no unsaved changes, otherwise it increments the current version
     * and stores the data (for file based stores).
     * <p>
     * At most one store operation may run at any time.
     *
     * @return the new version (incremented if there were changes)
     */
    private synchronized long commitAndSave() {
        if (closed) {
            return currentVersion;
        }
        if (fileStore == null) {
            throw DataUtils.newIllegalStateException(
                    DataUtils.ERROR_WRITING_FAILED,
                    "This is an in-memory store");
        }
        if (currentStoreVersion >= 0) {
            // store is possibly called within store, if the meta map changed
            return currentVersion;
        }
        if (!hasUnsavedChanges()) {
            return currentVersion;
        }
        if (fileStore.isReadOnly()) {
            throw DataUtils.newIllegalStateException(
                    DataUtils.ERROR_WRITING_FAILED, "This store is read-only");
        }
        try {
            currentStoreVersion = currentVersion;
            currentStoreThread = Thread.currentThread();
            return storeNow();
        } finally {
            // in any case reset the current store version,
            // to allow closing the store
            currentStoreVersion = -1;
            currentStoreThread = null;
        }
    }

    private long storeNow() {
        try {
            return storeNowTry();
        } catch (IllegalStateException e) {
            panic(e);
            return -1;
        }
    }

    private long storeNowTry() {
        freeUnusedChunks();
        int currentUnsavedPageCount = unsavedMemory;
        long storeVersion = currentStoreVersion;
        long version = ++currentVersion;
        setWriteVersion(version);
        long time = getTime();
        lastCommitTime = time;
        retainChunk = null;

        // the metadata of the last chunk was not stored so far, and needs to be
        // set now (it's better not to update right after storing, because that
        // would modify the meta map again)
        int lastChunkId;
        if (lastChunk == null) {
            lastChunkId = 0;
        } else {
            lastChunkId = lastChunk.id;
            meta.put(Chunk.getMetaKey(lastChunkId), lastChunk.asString());
            // never go backward in time
            time = Math.max(lastChunk.time, time);
        }
        int newChunkId = lastChunkId;
        do {
            newChunkId = (newChunkId + 1) % Chunk.MAX_ID;
        } while (chunks.containsKey(newChunkId));
        Chunk c = new Chunk(newChunkId);

        c.pageCount = Integer.MAX_VALUE;
        c.pageCountLive = Integer.MAX_VALUE;
        c.maxLen = Long.MAX_VALUE;
        c.maxLenLive = Long.MAX_VALUE;
        c.metaRootPos = Long.MAX_VALUE;
        c.block = Long.MAX_VALUE;
        c.len = Integer.MAX_VALUE;
        c.time = time;
        c.version = version;
        c.mapId = lastMapId;
        c.next = Long.MAX_VALUE;
        chunks.put(c.id, c);
        // force a metadata update
        meta.put(Chunk.getMetaKey(c.id), c.asString());
        meta.remove(Chunk.getMetaKey(c.id));
        ArrayList<MVMap<?, ?>> list = New.arrayList(maps.values());
        ArrayList<MVMap<?, ?>> changed = New.arrayList();
        for (MVMap<?, ?> m : list) {
            m.setWriteVersion(version);
            long v = m.getVersion();
            if (m.getCreateVersion() > storeVersion) {
                // the map was created after storing started
                continue;
            }
            if (m.isVolatile()) {
                continue;
            }
            if (v >= 0 && v >= lastStoredVersion) {
                MVMap<?, ?> r = m.openVersion(storeVersion);
                if (r.getRoot().getPos() == 0) {
                    changed.add(r);
                }
            }
        }
        applyFreedSpace(storeVersion);
        WriteBuffer buff = getWriteBuffer();
        // need to patch the header later
        c.writeChunkHeader(buff, 0);
        int headerLength = buff.position();
        c.pageCount = 0;
        c.pageCountLive = 0;
        c.maxLen = 0;
        c.maxLenLive = 0;
        for (MVMap<?, ?> m : changed) {
            Page p = m.getRoot();
            String key = MVMap.getMapRootKey(m.getId());
            if (p.getTotalCount() == 0) {
                meta.put(key, "0");
            } else {
                p.writeUnsavedRecursive(c, buff);
                long root = p.getPos();
                meta.put(key, Long.toHexString(root));
            }
        }
        meta.setWriteVersion(version);

        Page metaRoot = meta.getRoot();
        metaRoot.writeUnsavedRecursive(c, buff);

        int chunkLength = buff.position();

        // add the store header and round to the next block
        int length = MathUtils.roundUpInt(chunkLength +
                Chunk.FOOTER_LENGTH, BLOCK_SIZE);
        buff.limit(length);

        // the length of the file that is still in use
        // (not necessarily the end of the file)
        long end = getFileLengthInUse();
        long filePos;
        if (reuseSpace) {
            filePos = fileStore.allocate(length);
        } else {
            filePos = end;
        }
        // end is not necessarily the end of the file
        boolean storeAtEndOfFile = filePos + length >= fileStore.size();

        if (!reuseSpace) {
            // we can not mark it earlier, because it
            // might have been allocated by one of the
            // removed chunks
            fileStore.markUsed(end, length);
        }

        c.block = filePos / BLOCK_SIZE;
        c.len = length / BLOCK_SIZE;
        c.metaRootPos = metaRoot.getPos();
        // calculate and set the likely next position
        if (reuseSpace) {
            int predictBlocks = c.len;
            long predictedNextStart = fileStore.allocate(
                    predictBlocks * BLOCK_SIZE);
            fileStore.free(predictedNextStart, predictBlocks * BLOCK_SIZE);
            c.next = predictedNextStart / BLOCK_SIZE;
        } else {
            // just after this chunk
            c.next = 0;
        }
        buff.position(0);
        c.writeChunkHeader(buff, headerLength);
        revertTemp(storeVersion);

        buff.position(buff.limit() - Chunk.FOOTER_LENGTH);
        buff.put(c.getFooterBytes());

        buff.position(0);
        write(filePos, buff.getBuffer());
        releaseWriteBuffer(buff);

        // whether we need to write the store header
        boolean writeStoreHeader = false;
        if (!storeAtEndOfFile) {
            if (lastChunk == null) {
                writeStoreHeader = true;
            } else if (lastChunk.next != c.block) {
                // the last prediction did not matched
                writeStoreHeader = true;
            } else {
                long headerVersion = DataUtils.readHexLong(
                        storeHeader, "version", 0);
                if (lastChunk.version - headerVersion > 20) {
                    // we write after at least 20 entries
                    writeStoreHeader = true;
                } else {
                    int chunkId = DataUtils.readHexInt(storeHeader, "chunk", 0);
                    while (true) {
                        Chunk old = chunks.get(chunkId);
                        if (old == null) {
                            // one of the chunks in between
                            // was removed
                            writeStoreHeader = true;
                            break;
                        }
                        if (chunkId == lastChunk.id) {
                            break;
                        }
                        chunkId++;
                    }
                }
            }
        }

        lastChunk = c;
        if (writeStoreHeader) {
            writeStoreHeader();
        }
        if (!storeAtEndOfFile) {
            // may only shrink after the store header was written
            shrinkFileIfPossible(1);
        }

        for (MVMap<?, ?> m : changed) {
            Page p = m.getRoot();
            if (p.getTotalCount() > 0) {
                p.writeEnd();
            }
        }
        metaRoot.writeEnd();

        // some pages might have been changed in the meantime (in the newest
        // version)
        unsavedMemory = Math.max(0, unsavedMemory
                - currentUnsavedPageCount);

        metaChanged = false;
        lastStoredVersion = storeVersion;

        return version;
    }

    private synchronized void freeUnusedChunks() {
        if (lastChunk == null || !reuseSpace) {
            return;
        }
        Set<Integer> referenced = collectReferencedChunks();
        ArrayList<Chunk> free = New.arrayList();
        long time = getTime();
        for (Chunk c : chunks.values()) {
            if (!referenced.contains(c.id)) {
                free.add(c);
            }
        }
        for (Chunk c : free) {
            if (canOverwriteChunk(c, time)) {
                chunks.remove(c.id);
                markMetaChanged();
                meta.remove(Chunk.getMetaKey(c.id));
                long start = c.block * BLOCK_SIZE;
                int length = c.len * BLOCK_SIZE;
                fileStore.free(start, length);
            } else {
                if (c.unused == 0) {
                    c.unused = time;
                    meta.put(Chunk.getMetaKey(c.id), c.asString());
                    markMetaChanged();
                }
            }
        }
    }

    private Set<Integer> collectReferencedChunks() {
        long testVersion = lastChunk.version;
        DataUtils.checkArgument(testVersion > 0, "Collect references on version 0");
        long readCount = getFileStore().readCount;
        Set<Integer> referenced = New.hashSet();
        for (Cursor<String, String> c = meta.cursor("root."); c.hasNext();) {
            String key = c.next();
            if (!key.startsWith("root.")) {
                break;
            }
            long pos = DataUtils.parseHexLong(c.getValue());
            if (pos == 0) {
                continue;
            }
            int mapId = DataUtils.parseHexInt(key.substring("root.".length()));
            collectReferencedChunks(referenced, mapId, pos, 0);
        }
        long pos = lastChunk.metaRootPos;
        collectReferencedChunks(referenced, 0, pos, 0);
        readCount = fileStore.readCount - readCount;
        return referenced;
    }

    private void collectReferencedChunks(Set<Integer> targetChunkSet,
            int mapId, long pos, int level) {
        int c = DataUtils.getPageChunkId(pos);
        targetChunkSet.add(c);
        if (DataUtils.getPageType(pos) == DataUtils.PAGE_TYPE_LEAF) {
            return;
        }
        PageChildren refs = readPageChunkReferences(mapId, pos, -1);
        if (!refs.chunkList) {
            Set<Integer> target = New.hashSet();
            for (int i = 0; i < refs.children.length; i++) {
                long p = refs.children[i];
                collectReferencedChunks(target, mapId, p, level + 1);
            }
            // we don't need a reference to this chunk
            target.remove(c);
            long[] children = new long[target.size()];
            int i = 0;
            for (Integer p : target) {
                children[i++] = DataUtils.getPagePos(p, 0, 0,
                        DataUtils.PAGE_TYPE_LEAF);
            }
            refs.children = children;
            refs.chunkList = true;
            if (cacheChunkRef != null) {
                cacheChunkRef.put(refs.pos, refs, refs.getMemory());
            }
        }
        for (long p : refs.children) {
            targetChunkSet.add(DataUtils.getPageChunkId(p));
        }
    }

    private PageChildren readPageChunkReferences(int mapId, long pos, int parentChunk) {
        if (DataUtils.getPageType(pos) == DataUtils.PAGE_TYPE_LEAF) {
            return null;
        }
        PageChildren r;
        if (cacheChunkRef != null) {
            r = cacheChunkRef.get(pos);
        } else {
            r = null;
        }
        if (r == null) {
            // if possible, create it from the cached page
            if (cache != null) {
                Page p = cache.get(pos);
                if (p != null) {
                    r = new PageChildren(p);
                }
            }
            if (r == null) {
                // page was not cached: read the data
                Chunk c = getChunk(pos);
                long filePos = c.block * BLOCK_SIZE;
                filePos += DataUtils.getPageOffset(pos);
                if (filePos < 0) {
                    throw DataUtils.newIllegalStateException(
                            DataUtils.ERROR_FILE_CORRUPT,
                            "Negative position {0}; p={1}, c={2}", filePos, pos, c.toString());
                }
                long maxPos = (c.block + c.len) * BLOCK_SIZE;
                r = PageChildren.read(fileStore, pos, mapId, filePos, maxPos);
            }
            r.removeDuplicateChunkReferences();
            if (cacheChunkRef != null) {
                cacheChunkRef.put(pos, r, r.getMemory());
            }
        }
        if (r.children.length == 0) {
            int chunk = DataUtils.getPageChunkId(pos);
            if (chunk == parentChunk) {
                return null;
            }
        }
        return r;
    }

    /**
     * Get a buffer for writing. This caller must synchronize on the store
     * before calling the method and until after using the buffer.
     *
     * @return the buffer
     */
    private WriteBuffer getWriteBuffer() {
        WriteBuffer buff;
        if (writeBuffer != null) {
            buff = writeBuffer;
            buff.clear();
        } else {
            buff = new WriteBuffer();
        }
        return buff;
    }

    /**
     * Release a buffer for writing. This caller must synchronize on the store
     * before calling the method and until after using the buffer.
     *
     * @param buff the buffer than can be re-used
     */
    private void releaseWriteBuffer(WriteBuffer buff) {
        if (buff.capacity() <= 4 * 1024 * 1024) {
            writeBuffer = buff;
        }
    }

    private boolean canOverwriteChunk(Chunk c, long time) {
        if (c.time + retentionTime > time) {
            return false;
        }
        if (c.unused == 0 || c.unused + retentionTime / 2 > time) {
            return false;
        }
        Chunk r = retainChunk; //retainChunk目前没有用处，是null
        if (r != null && c.version > r.version) {
            return false;
        }
        return true;
    }

    private long getTime() { //creationTime是当前打开的xxx.mv.db文件的创建时间，这个方法就是返回从创建时间到现在经过的毫秒数
        return System.currentTimeMillis() - creationTime;
    }

    /**
     * Apply the freed space to the chunk metadata. The metadata is updated, but
     * completely free chunks are not removed from the set of chunks, and the
     * disk space is not yet marked as free.
     *
     * @param storeVersion apply up to the given version
     */
    private void applyFreedSpace(long storeVersion) {
        while (true) {
            ArrayList<Chunk> modified = New.arrayList();
            Iterator<Entry<Long, HashMap<Integer, Chunk>>> it;
            it = freedPageSpace.entrySet().iterator();
            while (it.hasNext()) {
                Entry<Long, HashMap<Integer, Chunk>> e = it.next();
                long v = e.getKey();
                if (v > storeVersion) {
                    continue;
                }
                HashMap<Integer, Chunk> freed = e.getValue();
                for (Chunk f : freed.values()) {
                    Chunk c = chunks.get(f.id);
                    if (c == null) {
                        // already removed
                        continue;
                    }
                    // no need to synchronize, as old entries
                    // are not concurrently modified
                    c.maxLenLive += f.maxLenLive;
                    c.pageCountLive += f.pageCountLive;
                    if (c.pageCountLive < 0 && c.pageCountLive > -MARKED_FREE) {
                        throw DataUtils.newIllegalStateException(
                                DataUtils.ERROR_INTERNAL,
                                "Corrupt page count {0}", c.pageCountLive);
                    }
                    if (c.maxLenLive < 0 && c.maxLenLive > -MARKED_FREE) {
                        throw DataUtils.newIllegalStateException(
                                DataUtils.ERROR_INTERNAL,
                                "Corrupt max length {0}", c.maxLenLive);
                    }
                    if (c.pageCountLive <= 0 && c.maxLenLive > 0 ||
                            c.maxLenLive <= 0 && c.pageCountLive > 0) {
                        throw DataUtils.newIllegalStateException(
                                DataUtils.ERROR_INTERNAL,
                                "Corrupt max length {0}", c.maxLenLive);
                    }
                    modified.add(c);
                }
                it.remove();
            }
            for (Chunk c : modified) {
                meta.put(Chunk.getMetaKey(c.id), c.asString());
            }
            if (modified.size() == 0) {
                break;
            }
        }
    }

    /**
     * Shrink the file if possible, and if at least a given percentage can be
     * saved.
     *
     * @param minPercent the minimum percentage to save
     */
    private void shrinkFileIfPossible(int minPercent) {
        long end = getFileLengthInUse();
        long fileSize = fileStore.size();
        if (end >= fileSize) {
            return;
        }
        if (minPercent > 0 && fileSize - end < BLOCK_SIZE) {
            return;
        }
        int savedPercent = (int) (100 - (end * 100 / fileSize));
        if (savedPercent < minPercent) {
            return;
        }
        fileStore.truncate(end);
    }

    /**
     * Get the position of the last used byte.
     *
     * @return the position
     */
    private long getFileLengthInUse() {
        long size = 2 * BLOCK_SIZE;
        for (Chunk c : chunks.values()) {
            if (c.len != Integer.MAX_VALUE) {
                long x = (c.block + c.len) * BLOCK_SIZE;
                size = Math.max(size, x);
            }
        }
        return size;
    }

    /**
     * Check whether there are any unsaved changes.
     *
     * @return if there are any changes
     */
    public boolean hasUnsavedChanges() {
        checkOpen();
        if (metaChanged) {
            return true;
        }
        for (MVMap<?, ?> m : maps.values()) {
            if (!m.isClosed()) {
                long v = m.getVersion();
                if (v >= 0 && v > lastStoredVersion) {
                    return true;
                }
            }
        }
        return false;
    }

    private Chunk readChunkHeader(long block) {
        long p = block * BLOCK_SIZE;
        ByteBuffer buff = fileStore.readFully(p, Chunk.MAX_HEADER_LENGTH);
        return Chunk.readChunkHeader(buff, p);
    }

    /**
     * Compact the store by moving all live pages to new chunks.
     *
     * @return if anything was written
     */
    public synchronized boolean compactRewriteFully() {
        checkOpen();
        if (lastChunk == null) {
            // nothing to do
            return false;
        }
        for (MVMap<?, ?> m : maps.values()) {
            @SuppressWarnings("unchecked")
            MVMap<Object, Object> map = (MVMap<Object, Object>) m;
            Cursor<Object, Object> cursor = map.cursor(null);
            Page lastPage = null;
            while (cursor.hasNext()) {
                cursor.next();
                Page p = cursor.getPage();
                if (p == lastPage) {
                    continue;
                }
                Object k = p.getKey(0);
                Object v = p.getValue(0);
                map.put(k, v);
                lastPage = p;
            }
        }
        commitAndSave();
        return true;
    }

    /**
     * Compact by moving all chunks next to each other.
     *
     * @return if anything was written
     */
    public synchronized boolean compactMoveChunks() {
        return compactMoveChunks(100, Long.MAX_VALUE);
    }

    /**
     * Compact the store by moving all chunks next to each other, if there is
     * free space between chunks. This might temporarily increase the file size.
     * Chunks are overwritten irrespective of the current retention time. Before
     * overwriting chunks and before resizing the file, syncFile() is called.
     *
     * @param targetFillRate do nothing if the file store fill rate is higher
     *            than this
     * @param moveSize the number of bytes to move
     * @return if anything was written
     */
    public synchronized boolean compactMoveChunks(int targetFillRate, long moveSize) {
        checkOpen();
        if (lastChunk == null || !reuseSpace) {
            // nothing to do
            return false;
        }
        int oldRetentionTime = retentionTime;
        boolean oldReuse = reuseSpace;
        try {
            retentionTime = 0;
            freeUnusedChunks();
            if (fileStore.getFillRate() > targetFillRate) {
                return false;
            }
            long start = fileStore.getFirstFree() / BLOCK_SIZE;
            ArrayList<Chunk> move = compactGetMoveBlocks(start, moveSize);
            compactMoveChunks(move);
            freeUnusedChunks();
            storeNow();
        } finally {
            reuseSpace = oldReuse;
            retentionTime = oldRetentionTime;
        }
        return true;
    }

    private ArrayList<Chunk> compactGetMoveBlocks(long startBlock, long moveSize) {
        ArrayList<Chunk> move = New.arrayList();
        for (Chunk c : chunks.values()) {
            if (c.block > startBlock) {
                move.add(c);
            }
        }
        // sort by block
        Collections.sort(move, new Comparator<Chunk>() {
            @Override
            public int compare(Chunk o1, Chunk o2) {
                return Long.signum(o1.block - o2.block);
            }
        });
        // find which is the last block to keep
        int count = 0;
        long size = 0;
        for (Chunk c : move) {
            long chunkSize = c.len * (long) BLOCK_SIZE;
            if (size + chunkSize > moveSize) {
                break;
            }
            size += chunkSize;
            count++;
        }
        // move the first block (so the first gap is moved),
        // and the one at the end (so the file shrinks)
        while (move.size() > count && move.size() > 1) {
            move.remove(1);
        }

        return move;
    }

    private void compactMoveChunks(ArrayList<Chunk> move) {
        for (Chunk c : move) {
            WriteBuffer buff = getWriteBuffer();
            long start = c.block * BLOCK_SIZE;
            int length = c.len * BLOCK_SIZE;
            buff.limit(length);
            ByteBuffer readBuff = fileStore.readFully(start, length);
            Chunk.readChunkHeader(readBuff, start);
            int chunkHeaderLen = readBuff.position();
            buff.position(chunkHeaderLen);
            buff.put(readBuff);
            long end = getFileLengthInUse();
            fileStore.markUsed(end, length);
            fileStore.free(start, length);
            c.block = end / BLOCK_SIZE;
            c.next = 0;
            buff.position(0);
            c.writeChunkHeader(buff, chunkHeaderLen);
            buff.position(length - Chunk.FOOTER_LENGTH);
            buff.put(lastChunk.getFooterBytes());
            buff.position(0);
            write(end, buff.getBuffer());
            releaseWriteBuffer(buff);
            markMetaChanged();
            meta.put(Chunk.getMetaKey(c.id), c.asString());
        }

        // update the metadata (store at the end of the file)
        reuseSpace = false;
        commitAndSave();

        sync();

        // now re-use the empty space
        reuseSpace = true;
        for (Chunk c : move) {
            if (!chunks.containsKey(c.id)) {
                // already removed during the
                // previous store operation
                continue;
            }
            WriteBuffer buff = getWriteBuffer();
            long start = c.block * BLOCK_SIZE;
            int length = c.len * BLOCK_SIZE;
            buff.limit(length);
            ByteBuffer readBuff = fileStore.readFully(start, length);
            Chunk.readChunkHeader(readBuff, 0);
            int chunkHeaderLen = readBuff.position();
            buff.position(chunkHeaderLen);
            buff.put(readBuff);
            long pos = fileStore.allocate(length);
            fileStore.free(start, length);
            buff.position(0);
            c.block = pos / BLOCK_SIZE;
            c.writeChunkHeader(buff, chunkHeaderLen);
            buff.position(length - Chunk.FOOTER_LENGTH);
            buff.put(lastChunk.getFooterBytes());
            buff.position(0);
            write(pos, buff.getBuffer());
            releaseWriteBuffer(buff);
            markMetaChanged();
            meta.put(Chunk.getMetaKey(c.id), c.asString());
        }

        // update the metadata (within the file)
        commitAndSave();
        sync();
        shrinkFileIfPossible(0);
    }

    /**
     * Force all stored changes to be written to the storage. The default
     * implementation calls FileChannel.force(true).
     */
    public void sync() {
        fileStore.sync();
    }

    /**
     * Try to increase the fill rate by re-writing partially full chunks. Chunks
     * with a low number of live items are re-written.
     * <p>
     * If the current fill rate is higher than the target fill rate, nothing is
     * done.
     * <p>
     * Please note this method will not necessarily reduce the file size, as
     * empty chunks are not overwritten.
     * <p>
     * Only data of open maps can be moved. For maps that are not open, the old
     * chunk is still referenced. Therefore, it is recommended to open all maps
     * before calling this method.
     *
     * @param targetFillRate the minimum percentage of live entries
     * @param write the minimum number of bytes to write
     * @return if a chunk was re-written
     */
    public boolean compact(int targetFillRate, int write) {
        if (!reuseSpace) {
            return false;
        }
        synchronized (compactSync) {
            checkOpen();
            ArrayList<Chunk> old;
            synchronized (this) {
                old = compactGetOldChunks(targetFillRate, write);
            }
            if (old == null || old.size() == 0) {
                return false;
            }
            compactRewrite(old);
            return true;
        }
    }

    private ArrayList<Chunk> compactGetOldChunks(int targetFillRate, int write) {
        if (lastChunk == null) {
            // nothing to do
            return null;
        }

        // calculate the fill rate
        long maxLengthSum = 0;
        long maxLengthLiveSum = 0;

        long time = getTime();

        for (Chunk c : chunks.values()) {
            // ignore young chunks, because we don't optimize those
            if (c.time + retentionTime > time) { //retentionTime默认是45秒钟，见FileStore.getDefaultRetentionTime
                continue;
            }
            maxLengthSum += c.maxLen;
            maxLengthLiveSum += c.maxLenLive;
        }
        if (maxLengthLiveSum < 0) {
            // no old data
            return null;
        }
        // the fill rate of all chunks combined
        if (maxLengthSum <= 0) {
            // avoid division by 0
            maxLengthSum = 1;
        }
        int fillRate = (int) (100 * maxLengthLiveSum / maxLengthSum);
        if (fillRate >= targetFillRate) {
            return null;
        }

        // the 'old' list contains the chunks we want to free up
        ArrayList<Chunk> old = New.arrayList();
        Chunk last = chunks.get(lastChunk.id);
        for (Chunk c : chunks.values()) {
            // only look at chunk older than the retention time
            // (it's possible to compact chunks earlier, but right
            // now we don't do that)
            if (c.time + retentionTime > time) {
                continue;
            }
            //年龄越小填充率越高优先级数字越大，移动collectPriority小的，也就是年龄大的填充率低的
            long age = last.version - c.version + 1;
            c.collectPriority = (int) (c.getFillRate() * 1000 / age);
            old.add(c);
        }
        if (old.size() == 0) {
            return null;
        }

        // sort the list, so the first entry should be collected first
        Collections.sort(old, new Comparator<Chunk>() {
            @Override
            public int compare(Chunk o1, Chunk o2) { //collectPriority小的排在最前面，并且对排在前面的Chunk进行compact
                int comp = new Integer(o1.collectPriority).
                        compareTo(o2.collectPriority);
                if (comp == 0) {
                    comp = new Long(o1.maxLenLive).
                        compareTo(o2.maxLenLive);
                }
                return comp;
            }
        });
        // find out up to were in the old list we need to move
        long written = 0;
        int chunkCount = 0;
        Chunk move = null;
        for (Chunk c : old) {
            if (move != null) {
                if (c.collectPriority > 0 && written > write) {
                    break;
                }
            }
            written += c.maxLenLive;
            chunkCount++;
            move = c;
        }
        if (chunkCount < 1) {
            return null;
        }
        // remove the chunks we want to keep from this list
        boolean remove = false;
        for (Iterator<Chunk> it = old.iterator(); it.hasNext();) {
            Chunk c = it.next();
            if (move == c) {
                remove = true;
            } else if (remove) {
                it.remove();
            }
        }
        return old;
    }

    private void compactRewrite(ArrayList<Chunk> old) {
        HashSet<Integer> set = New.hashSet();
        for (Chunk c : old) {
            set.add(c.id);
        }
        for (MVMap<?, ?> m : maps.values()) {
            @SuppressWarnings("unchecked")
            MVMap<Object, Object> map = (MVMap<Object, Object>) m;
            if (!map.rewrite(set)) {
                return;
            }
        }
        if (!meta.rewrite(set)) {
            return;
        }
        freeUnusedChunks();
        commitAndSave();
    }

    /**
     * Read a page.
     *
     * @param map the map
     * @param pos the page position
     * @return the page
     */
    Page readPage(MVMap<?, ?> map, long pos) {
        if (pos == 0) {
            throw DataUtils.newIllegalStateException(
                    DataUtils.ERROR_FILE_CORRUPT, "Position 0");
        }
        Page p = cache == null ? null : cache.get(pos);
        if (p == null) {
            Chunk c = getChunk(pos);
            long filePos = c.block * BLOCK_SIZE;
            filePos += DataUtils.getPageOffset(pos);
            if (filePos < 0) {
                throw DataUtils.newIllegalStateException(
                        DataUtils.ERROR_FILE_CORRUPT,
                        "Negative position {0}", filePos);
            }
            long maxPos = (c.block + c.len) * BLOCK_SIZE;
            p = Page.read(fileStore, pos, map, filePos, maxPos);
            cachePage(pos, p, p.getMemory());
        }
        return p;
    }

    /**
     * Remove a page.
     *
     * @param map the map the page belongs to
     * @param pos the position of the page
     * @param memory the memory usage
     */
    void removePage(MVMap<?, ?> map, long pos, int memory) {
        // we need to keep temporary pages,
        // to support reading old versions and rollback
        if (pos == 0) {
            // the page was not yet stored:
            // just using "unsavedMemory -= memory" could result in negative
            // values, because in some cases a page is allocated, but never
            // stored, so we need to use max
            unsavedMemory = Math.max(0, unsavedMemory - memory);
            return;
        }

        // This could result in a cache miss if the operation is rolled back,
        // but we don't optimize for rollback.
        // We could also keep the page in the cache, as somebody
        // could still read it (reading the old version).
        if (cache != null) {
            if (DataUtils.getPageType(pos) == DataUtils.PAGE_TYPE_LEAF) {
                // keep nodes in the cache, because they are still used for
                // garbage collection
                cache.remove(pos);
            }
        }

        Chunk c = getChunk(pos);
        long version = currentVersion;
        if (map == meta && currentStoreVersion >= 0) {
            if (Thread.currentThread() == currentStoreThread) {
                // if the meta map is modified while storing,
                // then this freed page needs to be registered
                // with the stored chunk, so that the old chunk
                // can be re-used
                version = currentStoreVersion;
            }
        }
        registerFreePage(version, c.id,
                DataUtils.getPageMaxLength(pos), 1);
    }

    private void registerFreePage(long version, int chunkId,
            long maxLengthLive, int pageCount) {
        HashMap<Integer, Chunk> freed = freedPageSpace.get(version);
        if (freed == null) {
            freed = New.hashMap();
            HashMap<Integer, Chunk> f2 = freedPageSpace.putIfAbsent(version,
                    freed);
            if (f2 != null) {
                freed = f2;
            }
        }
        // synchronize, because pages could be freed concurrently
        synchronized (freed) {
            Chunk f = freed.get(chunkId);
            if (f == null) {
                f = new Chunk(chunkId);
                freed.put(chunkId, f);
            }
            f.maxLenLive -= maxLengthLive;
            f.pageCountLive -= pageCount;
        }
    }

    Compressor getCompressorFast() {
        if (compressorFast == null) {
            compressorFast = new CompressLZF();
        }
        return compressorFast;
    }

    Compressor getCompressorHigh() {
        if (compressorHigh == null) {
            compressorHigh = new CompressDeflate();
        }
        return compressorHigh;
    }

    int getCompressionLevel() {
        return compressionLevel;
    }

    public int getPageSplitSize() {
        return pageSplitSize;
    }

    public boolean getReuseSpace() {
        return reuseSpace;
    }

    /**
     * Whether empty space in the file should be re-used. If enabled, old data
     * is overwritten (default). If disabled, writes are appended at the end of
     * the file.
     * <p>
     * This setting is specially useful for online backup. To create an online
     * backup, disable this setting, then copy the file (starting at the
     * beginning of the file). In this case, concurrent backup and write
     * operations are possible (obviously the backup process needs to be faster
     * than the write operations).
     *
     * @param reuseSpace the new value
     */
    public void setReuseSpace(boolean reuseSpace) {
        this.reuseSpace = reuseSpace;
    }

    public int getRetentionTime() {
        return retentionTime;
    }

    /**
     * How long to retain old, persisted chunks, in milliseconds. Chunks that
     * are older may be overwritten once they contain no live data.
     * <p>
     * The default value is 45000 (45 seconds) when using the default file
     * store. It is assumed that a file system and hard disk will flush all
     * write buffers within this time. Using a lower value might be dangerous,
     * unless the file system and hard disk flush the buffers earlier. To
     * manually flush the buffers, use
     * <code>MVStore.getFile().force(true)</code>, however please note that
     * according to various tests this does not always work as expected
     * depending on the operating system and hardware.
     * <p>
     * The retention time needs to be long enough to allow reading old chunks
     * while traversing over the entries of a map.
     * <p>
     * This setting is not persisted.
     *
     * @param ms how many milliseconds to retain old chunks (0 to overwrite them
     *            as early as possible)
     */
    public void setRetentionTime(int ms) {
        this.retentionTime = ms;
    }

    /**
     * How many versions to retain for in-memory stores. If not set, 5 old
     * versions are retained.
     *
     * @param count the number of versions to keep
     */
    public void setVersionsToKeep(int count) {
        this.versionsToKeep = count;
    }

    /**
     * Get the oldest version to retain in memory (for in-memory stores).
     *
     * @return the version
     */
    public long getVersionsToKeep() {
        return versionsToKeep;
    }

    /**
     * Get the oldest version to retain in memory, which is the manually set
     * retain version, or the current store version (whatever is older).
     *
     * @return the version
     */
    long getOldestVersionToKeep() {
        long v = currentVersion;
        if (fileStore == null) {
            return v - versionsToKeep;
        }
        long storeVersion = currentStoreVersion;
        if (storeVersion > -1) {
            v = Math.min(v, storeVersion);
        }
        return v;
    }

    /**
     * Check whether all data can be read from this version. This requires that
     * all chunks referenced by this version are still available (not
     * overwritten).
     *
     * @param version the version
     * @return true if all data can be read
     */
    private boolean isKnownVersion(long version) {
        if (version > currentVersion || version < 0) {
            return false;
        }
        if (version == currentVersion || chunks.size() == 0) {
            // no stored data
            return true;
        }
        // need to check if a chunk for this version exists
        Chunk c = getChunkForVersion(version);
        if (c == null) {
            return false;
        }
        // also, all chunks referenced by this version
        // need to be available in the file
        MVMap<String, String> oldMeta = getMetaMap(version);
        if (oldMeta == null) {
            return false;
        }
        for (Iterator<String> it = oldMeta.keyIterator("chunk.");
                it.hasNext();) {
            String chunkKey = it.next();
            if (!chunkKey.startsWith("chunk.")) {
                break;
            }
            if (!meta.containsKey(chunkKey)) {
                return false;
            }
        }
        return true;
    }

    /**
     * Increment the number of unsaved pages.
     *
     * @param memory the memory usage of the page
     */
    void registerUnsavedPage(int memory) {
        unsavedMemory += memory;
        int newValue = unsavedMemory;
        if (newValue > autoCommitMemory && autoCommitMemory > 0) {
            saveNeeded = true;
        }
    }

    /**
     * This method is called before writing to a map.
     *
     * @param map the map
     */
    void beforeWrite(MVMap<?, ?> map) {
        if (saveNeeded) {
            if (map == meta) {
                // to, don't save while the metadata map is locked
                // this is to avoid deadlocks that could occur when we
                // synchronize on the store and then on the metadata map
                // TODO there should be no deadlocks possible
                return;
            }
            saveNeeded = false;
            // check again, because it could have been written by now
            if (unsavedMemory > autoCommitMemory && autoCommitMemory > 0) {
                commitAndSave();
            }
        }
    }

    /**
     * Get the store version. The store version is usually used to upgrade the
     * structure of the store after upgrading the application. Initially the
     * store version is 0, until it is changed.
     *
     * @return the store version
     */
    public int getStoreVersion() {
        checkOpen();
        String x = meta.get("setting.storeVersion");
        return x == null ? 0 : DataUtils.parseHexInt(x);
    }

    /**
     * Update the store version.
     *
     * @param version the new store version
     */
    public synchronized void setStoreVersion(int version) {
        checkOpen();
        markMetaChanged();
        meta.put("setting.storeVersion", Integer.toHexString(version));
    }

    /**
     * Revert to the beginning of the current version, reverting all uncommitted
     * changes.
     */
    public void rollback() {
        rollbackTo(currentVersion);
    }

    /**
     * Revert to the beginning of the given version. All later changes (stored
     * or not) are forgotten. All maps that were created later are closed. A
     * rollback to a version before the last stored version is immediately
     * persisted. Rollback to version 0 means all data is removed.
     *
     * @param version the version to revert to
     */
    public synchronized void rollbackTo(long version) {
        checkOpen();
        if (version == 0) {
            // special case: remove all data
            for (MVMap<?, ?> m : maps.values()) {
                m.close();
            }
            meta.clear();
            chunks.clear();
            if (fileStore != null) {
                fileStore.clear();
            }
            maps.clear();
            freedPageSpace.clear();
            currentVersion = version;
            setWriteVersion(version);
            metaChanged = false;
            return;
        }
        DataUtils.checkArgument(
                isKnownVersion(version),
                "Unknown version {0}", version);
        for (MVMap<?, ?> m : maps.values()) {
            m.rollbackTo(version);
        }
        for (long v = currentVersion; v >= version; v--) {
            if (freedPageSpace.size() == 0) {
                break;
            }
            freedPageSpace.remove(v);
        }
        meta.rollbackTo(version);
        metaChanged = false;
        boolean loadFromFile = false;
        // get the largest chunk with a version
        // higher or equal the requested version
        Chunk removeChunksNewerThan = null;
        Chunk c = lastChunk;
        while (true) {
            if (c == null || c.version < version) {
                break;
            }
            removeChunksNewerThan = c;
            c = chunks.get(c.id - 1);
        }
        Chunk last = lastChunk;
        if (removeChunksNewerThan != null &&
                last.version > removeChunksNewerThan.version) {
            revertTemp(version);
            loadFromFile = true;
            while (true) {
                last = lastChunk;
                if (last == null) {
                    break;
                } else if (last.version <= removeChunksNewerThan.version) {
                    break;
                }
                chunks.remove(lastChunk.id);
                long start = last.block * BLOCK_SIZE;
                int length = last.len * BLOCK_SIZE;
                fileStore.free(start, length);
                // need to overwrite the chunk,
                // so it can not be used
                WriteBuffer buff = getWriteBuffer();
                buff.limit(length);
                // buff.clear() does not set the data
                Arrays.fill(buff.getBuffer().array(), (byte) 0);
                write(start, buff.getBuffer());
                releaseWriteBuffer(buff);
                lastChunk = chunks.get(lastChunk.id - 1);
            }
            writeStoreHeader();
            readStoreHeader();
        }
        for (MVMap<?, ?> m : New.arrayList(maps.values())) {
            int id = m.getId();
            if (m.getCreateVersion() >= version) {
                m.close();
                maps.remove(id);
            } else {
                if (loadFromFile) {
                    m.setRootPos(getRootPos(meta, id), -1);
                }
            }

        }
        // rollback might have rolled back the stored chunk metadata as well
        if (lastChunk != null) {
            c = chunks.get(lastChunk.id - 1);
            if (c != null) {
                meta.put(Chunk.getMetaKey(c.id), c.asString());
            }
        }
        currentVersion = version;
        setWriteVersion(version);
    }

    private static long getRootPos(MVMap<String, String> map, int mapId) {
        String root = map.get(MVMap.getMapRootKey(mapId));
        return root == null ? 0 : DataUtils.parseHexLong(root);
    }

    private void revertTemp(long storeVersion) {
        for (Iterator<Long> it = freedPageSpace.keySet().iterator();
                it.hasNext();) {
            long v = it.next();
            if (v > storeVersion) {
                continue;
            }
            it.remove();
        }
        for (MVMap<?, ?> m : maps.values()) {
            m.removeUnusedOldVersions();
        }
    }

    /**
     * Get the current version of the data. When a new store is created, the
     * version is 0.
     *
     * @return the version
     */
    public long getCurrentVersion() {
        return currentVersion;
    }

    /**
     * Get the file store.
     *
     * @return the file store
     */
    public FileStore getFileStore() {
        return fileStore;
    }

    /**
     * Get the store header. This data is for informational purposes only. The
     * data is subject to change in future versions. The data should not be
     * modified (doing so may corrupt the store).
     *
     * @return the store header
     */
    public Map<String, Object> getStoreHeader() {
        return storeHeader;
    }

    private void checkOpen() {
        if (closed) {
            throw DataUtils.newIllegalStateException(DataUtils.ERROR_CLOSED,
                    "This store is closed", panicException);
        }
    }

    /**
     * Rename a map.
     *
     * @param map the map
     * @param newName the new name
     */
    public synchronized void renameMap(MVMap<?, ?> map, String newName) {
        checkOpen();
        DataUtils.checkArgument(map != meta,
                "Renaming the meta map is not allowed");
        int id = map.getId();
        String oldName = getMapName(id);
        if (oldName.equals(newName)) {
            return;
        }
        DataUtils.checkArgument(
                !meta.containsKey("name." + newName),
                "A map named {0} already exists", newName);
        markMetaChanged();
        String x = Integer.toHexString(id);
        meta.remove("name." + oldName);
        meta.put(MVMap.getMapKey(id), map.asString(newName));
        meta.put("name." + newName, x);
    }

    /**
     * Remove a map. Please note rolling back this operation does not restore
     * the data; if you need this ability, use Map.clear().
     *
     * @param map the map to remove
     */
    public synchronized void removeMap(MVMap<?, ?> map) {
        checkOpen();
        DataUtils.checkArgument(map != meta,
                "Removing the meta map is not allowed");
        map.clear();
        int id = map.getId();
        String name = getMapName(id);
        markMetaChanged();
        meta.remove(MVMap.getMapKey(id));
        meta.remove("name." + name);
        meta.remove(MVMap.getMapRootKey(id));
        maps.remove(id);
    }

    /**
     * Get the name of the given map.
     *
     * @param id the map id
     * @return the name, or null if not found
     */
    public synchronized String getMapName(int id) {
        checkOpen();
        String m = meta.get(MVMap.getMapKey(id));
        return m == null ? null : DataUtils.parseMap(m).get("name");
    }

    /**
     * Commit and save all changes, if there are any, and compact the store if
     * needed.
     */
    void writeInBackground() {
        if (closed) {
            return;
        }

        // could also commit when there are many unsaved pages,
        // but according to a test it doesn't really help

        long time = getTime();
        if (time <= lastCommitTime + autoCommitDelay) {
            return;
        }
        if (hasUnsavedChanges()) {
            try {
                commitAndSave();
            } catch (Exception e) {
                if (backgroundExceptionHandler != null) {
                    backgroundExceptionHandler.uncaughtException(null, e);
                    return;
                }
            }
        }
        if (autoCompactFillRate > 0) {
            try {
                // whether there were file read or write operations since
                // the last time
                boolean fileOps;
                long fileOpCount = fileStore.getWriteCount() + fileStore.getReadCount();
                if (autoCompactLastFileOpCount != fileOpCount) {
                    fileOps = true;
                } else {
                    fileOps = false;
                }
                // use a lower fill rate if there were any file operations
                int fillRate = fileOps ? autoCompactFillRate / 3 : autoCompactFillRate;
                // TODO how to avoid endless compaction if there is a bug
                // in the bookkeeping?
                compact(fillRate, autoCommitMemory);
                autoCompactLastFileOpCount = fileStore.getWriteCount() + fileStore.getReadCount();
            } catch (Exception e) {
                if (backgroundExceptionHandler != null) {
                    backgroundExceptionHandler.uncaughtException(null, e);
                }
            }
        }
    }

    /**
     * Set the read cache size in MB.
     *
     * @param mb the cache size in MB.
     */
    public void setCacheSize(int mb) {
        if (cache != null) {
            cache.setMaxMemory((long) mb * 1024 * 1024);
            cache.clear();
        }
    }

    public boolean isClosed() {
        return closed;
    }

    private void stopBackgroundThread() {
        BackgroundWriterThread t = backgroundWriterThread;
        if (t == null) {
            return;
        }
        backgroundWriterThread = null;
        if (Thread.currentThread() == t) {
            // within the thread itself - can not join
            return;
        }
        synchronized (t.sync) {
            t.sync.notifyAll();
        }
        if (Thread.holdsLock(this)) {
            // called from storeNow: can not join,
            // because that could result in a deadlock
            return;
        }
        try {
            t.join();
        } catch (Exception e) {
            // ignore
        }
    }

    /**
     * Set the maximum delay in milliseconds to auto-commit changes.
     * <p>
     * To disable auto-commit, set the value to 0. In this case, changes are
     * only committed when explicitly calling commit.
     * <p>
     * The default is 1000, meaning all changes are committed after at most one
     * second.
     *
     * @param millis the maximum delay
     */
    public void setAutoCommitDelay(int millis) {
        if (autoCommitDelay == millis) {
            return;
        }
        autoCommitDelay = millis;
        if (fileStore == null || fileStore.isReadOnly()) {
            return;
        }
        stopBackgroundThread();
        // start the background thread if needed
        if (millis > 0) {
            int sleep = Math.max(1, millis / 10);
            BackgroundWriterThread t =
                    new BackgroundWriterThread(this, sleep,
                            fileStore.toString());
            t.start();
            backgroundWriterThread = t;
        }
    }

    /**
     * Get the auto-commit delay.
     *
     * @return the delay in milliseconds, or 0 if auto-commit is disabled.
     */
    public int getAutoCommitDelay() {
        return autoCommitDelay;
    }

    /**
     * Get the maximum memory (in bytes) used for unsaved pages. If this number
     * is exceeded, unsaved changes are stored to disk.
     *
     * @return the memory in bytes
     */
    public int getAutoCommitMemory() {
        return autoCommitMemory;
    }

    /**
     * Get the estimated memory (in bytes) of unsaved data. If the value exceeds
     * the auto-commit memory, the changes are committed.
     * <p>
     * The returned value is an estimation only.
     *
     * @return the memory in bytes
     */
    public int getUnsavedMemory() {
        return unsavedMemory;
    }

    /**
     * Put the page in the cache.
     *
     * @param pos the page position
     * @param page the page
     * @param memory the memory used
     */
    void cachePage(long pos, Page page, int memory) {
        if (cache != null) {
            cache.put(pos, page, memory);
        }
    }

    /**
     * Get the amount of memory used for caching, in MB.
     *
     * @return the amount of memory used for caching
     */
    public int getCacheSizeUsed() {
        if (cache == null) {
            return 0;
        }
        return (int) (cache.getUsedMemory() / 1024 / 1024);
    }

    /**
     * Get the maximum cache size, in MB.
     *
     * @return the cache size
     */
    public int getCacheSize() {
        if (cache == null) {
            return 0;
        }
        return (int) (cache.getMaxMemory() / 1024 / 1024);
    }

    /**
     * Get the cache.
     *
     * @return the cache
     */
    public CacheLongKeyLIRS<Page> getCache() {
        return cache;
    }

    /**
     * A background writer thread to automatically store changes from time to
     * time.
     */
    private static class BackgroundWriterThread extends Thread {

        public final Object sync = new Object();
        private final MVStore store;
        private final int sleep;

        BackgroundWriterThread(MVStore store, int sleep, String fileStoreName) {
            super("MVStore background writer " + fileStoreName);
            this.store = store;
            this.sleep = sleep;
            setDaemon(true);
        }

        @Override
        public void run() {
            while (true) {
                Thread t = store.backgroundWriterThread;
                if (t == null) {
                    break;
                }
                synchronized (sync) {
                    try {
                        sync.wait(sleep); //在MVStore.stopBackgroundThread()中通知
                    } catch (InterruptedException e) {
                        continue;
                    }
                }
                store.writeInBackground();
            }
        }

    }

    /**
     * A builder for an MVStore.
     */
    public static class Builder {

        private final HashMap<String, Object> config = New.hashMap();

        private Builder set(String key, Object value) {
            config.put(key, value);
            return this;
        }

        /**
         * Disable auto-commit, by setting the auto-commit delay and auto-commit
         * buffer size to 0.
         *
         * @return this
         */
        public Builder autoCommitDisabled() {
            // we have a separate config option so that
            // no thread is started if the write delay is 0
            // (if we only had a setter in the MVStore,
            // the thread would need to be started in any case)
            set("autoCommitBufferSize", 0);
            return set("autoCommitDelay", 0);
        }

        /**
         * Set the size of the write buffer, in KB disk space (for file-based
         * stores). Unless auto-commit is disabled, changes are automatically
         * saved if there are more than this amount of changes.
         * <p>
         * The default is 1024 KB.
         * <p>
         * When the value is set to 0 or lower, data is not automatically
         * stored.
         *
         * @param kb the write buffer size, in kilobytes
         * @return this
         */
        public Builder autoCommitBufferSize(int kb) {
            return set("autoCommitBufferSize", kb);
        }

        /**
         * Set the auto-compact target fill rate. If the average fill rate (the
         * percentage of the storage space that contains active data) of the
         * chunks is lower, then the chunks with a low fill rate are re-written.
         * Also, if the percentage of empty space between chunks is higher than
         * this value, then chunks at the end of the file are moved. Compaction
         * stops if the target fill rate is reached.
         * <p>
         * The default value is 50 (50%). The value 0 disables auto-compacting.
         * <p>
         *
         * @param percent the target fill rate
         * @return this
         */
        public Builder autoCompactFillRate(int percent) {
            return set("autoCompactFillRate", percent);
        }

        /**
         * Use the following file name. If the file does not exist, it is
         * automatically created. The parent directory already must exist.
         *
         * @param fileName the file name
         * @return this
         */
        public Builder fileName(String fileName) {
            return set("fileName", fileName);
        }

        /**
         * Encrypt / decrypt the file using the given password. This method has
         * no effect for in-memory stores. The password is passed as a
         * char array so that it can be cleared as soon as possible. Please note
         * there is still a small risk that password stays in memory (due to
         * Java garbage collection). Also, the hashed encryption key is kept in
         * memory as long as the file is open.
         *
         * @param password the password
         * @return this
         */
        public Builder encryptionKey(char[] password) {
            return set("encryptionKey", password);
        }

        /**
         * Open the file in read-only mode. In this case, a shared lock will be
         * acquired to ensure the file is not concurrently opened in write mode.
         * <p>
         * If this option is not used, the file is locked exclusively.
         * <p>
         * Please note a store may only be opened once in every JVM (no matter
         * whether it is opened in read-only or read-write mode), because each
         * file may be locked only once in a process.
         *
         * @return this
         */
        public Builder readOnly() {
            return set("readOnly", 1);
        }

        /**
         * Set the read cache size in MB. The default is 16 MB.
         *
         * @param mb the cache size in megabytes
         * @return this
         */
        public Builder cacheSize(int mb) {
            return set("cacheSize", mb);
        }

        /**
         * Compress data before writing using the LZF algorithm. This will save
         * about 50% of the disk space, but will slow down read and write
         * operations slightly.
         * <p>
         * This setting only affects writes; it is not necessary to enable
         * compression when reading, even if compression was enabled when
         * writing.
         *
         * @return this
         */
        public Builder compress() {
            return set("compress", 1);
        }

        /**
         * Compress data before writing using the Deflate algorithm. This will
         * save more disk space, but will slow down read and write operations
         * quite a bit.
         * <p>
         * This setting only affects writes; it is not necessary to enable
         * compression when reading, even if compression was enabled when
         * writing.
         *
         * @return this
         */
        public Builder compressHigh() {
            return set("compress", 2);
        }

        /**
         * Set the amount of memory a page should contain at most, in bytes,
         * before it is split. The default is 16 KB for persistent stores and 4
         * KB for in-memory stores. This is not a limit in the page size, as
         * pages with one entry can get larger. It is just the point where pages
         * that contain more than one entry are split.
         *
         * @param pageSplitSize the page size
         * @return this
         */
        public Builder pageSplitSize(int pageSplitSize) {
            return set("pageSplitSize", pageSplitSize);
        }

        /**
         * Set the listener to be used for exceptions that occur when writing in
         * the background thread.
         *
         * @param exceptionHandler the handler
         * @return this
         */
        public Builder backgroundExceptionHandler(
                Thread.UncaughtExceptionHandler exceptionHandler) {
            return set("backgroundExceptionHandler", exceptionHandler);
        }

        /**
         * Use the provided file store instead of the default one.
         * <p>
         * File stores passed in this way need to be open. They are not closed
         * when closing the store.
         * <p>
         * Please note that any kind of store (including an off-heap store) is
         * considered a "persistence", while an "in-memory store" means objects
         * are not persisted and fully kept in the JVM heap.
         *
         * @param store the file store
         * @return this
         */
        public Builder fileStore(FileStore store) {
            return set("fileStore", store);
        }

        /**
         * Open the store.
         *
         * @return the opened store
         */
        public MVStore open() {
            return new MVStore(config);
        }

        @Override
        public String toString() {
            return DataUtils.appendMap(new StringBuilder(), config).toString();
        }

        /**
         * Read the configuration from a string.
         *
         * @param s the string representation
         * @return the builder
         */
        public static Builder fromString(String s) {
            HashMap<String, String> config = DataUtils.parseMap(s);
            Builder builder = new Builder();
            builder.config.putAll(config);
            return builder;
        }

    }

}<|MERGE_RESOLUTION|>--- conflicted
+++ resolved
@@ -603,11 +603,7 @@
                     "and the file was not opened in read-only mode",
                     format, FORMAT_WRITE);
         }
-<<<<<<< HEAD
-        format = DataUtils.readHexLong(fileHeader, "formatRead", format); //"formatRead"目前未使用
-=======
-        format = DataUtils.readHexLong(storeHeader, "formatRead", format);
->>>>>>> 5bd1667d
+        format = DataUtils.readHexLong(storeHeader, "formatRead", format); //"formatRead"目前未使用
         if (format > FORMAT_READ) {
             throw DataUtils.newIllegalStateException(
                     DataUtils.ERROR_UNSUPPORTED_FORMAT,
