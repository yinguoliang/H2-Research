/*
 * Copyright 2004-2014 H2 Group. Multiple-Licensed under the MPL 2.0,
 * and the EPL 1.0 (http://h2database.com/html/license.html).
 * Initial Developer: H2 Group
 */
package org.h2.index;

import org.h2.api.ErrorCode;
import org.h2.engine.Constants;
import org.h2.engine.DbObject;
import org.h2.engine.Mode;
import org.h2.engine.Session;
import org.h2.message.DbException;
import org.h2.message.Trace;
import org.h2.result.Row;
import org.h2.result.SearchRow;
import org.h2.result.SortOrder;
import org.h2.schema.SchemaObjectBase;
import org.h2.table.Column;
import org.h2.table.IndexColumn;
import org.h2.table.Table;
import org.h2.table.TableFilter;
import org.h2.util.MathUtils;
import org.h2.util.StatementBuilder;
import org.h2.util.StringUtils;
import org.h2.value.Value;
import org.h2.value.ValueNull;

/**
 * Most index implementations extend the base index.
 */
public abstract class BaseIndex extends SchemaObjectBase implements Index {

    protected IndexColumn[] indexColumns;
    protected Column[] columns;
    protected int[] columnIds;
    protected Table table;
    protected IndexType indexType;
    protected boolean isMultiVersion;

    /**
     * Initialize the base index.
     *
     * @param newTable the table
     * @param id the object id
     * @param name the index name
     * @param newIndexColumns the columns that are indexed or null if this is
     *            not yet known
     * @param newIndexType the index type
     */
    protected void initBaseIndex(Table newTable, int id, String name,
            IndexColumn[] newIndexColumns, IndexType newIndexType) {
        initSchemaObjectBase(newTable.getSchema(), id, name, Trace.INDEX);
        this.indexType = newIndexType;
        this.table = newTable;
        if (newIndexColumns != null) {
            this.indexColumns = newIndexColumns;
            columns = new Column[newIndexColumns.length];
            int len = columns.length;
            columnIds = new int[len];
            for (int i = 0; i < len; i++) {
                Column col = newIndexColumns[i].column;
                columns[i] = col;
                columnIds[i] = col.getColumnId();
            }
        }
    }

    /**
     * Check that the index columns are not CLOB or BLOB.
     *
     * @param columns the columns
     */
    protected static void checkIndexColumnTypes(IndexColumn[] columns) {
        for (IndexColumn c : columns) {
            int type = c.column.getType();
            if (type == Value.CLOB || type == Value.BLOB) {
                throw DbException.getUnsupportedException(
                        "Index on BLOB or CLOB column: " + c.column.getCreateSQL());
            }
        }
    }

    @Override
    public String getDropSQL() {
        return null;
    }

    /**
     * Create a duplicate key exception with a message that contains the index
     * name.
     *
     * @param key the key values
     * @return the exception
     */
    protected DbException getDuplicateKeyException(String key) {
        String sql = getName() + " ON " + table.getSQL() +
                "(" + getColumnListSQL() + ")";
        if (key != null) {
            sql += " VALUES " + key;
        }
        DbException e = DbException.get(ErrorCode.DUPLICATE_KEY_1, sql);
        e.setSource(this);
        return e;
    }

    @Override
    public String getPlanSQL() {
        return getSQL();
    }

    @Override
    public void removeChildrenAndResources(Session session) {
        table.removeIndex(this);
        remove(session);
        database.removeMeta(session, getId());
    }

    @Override
    public boolean canFindNext() {
        return false;
    }


    @Override
    public Cursor find(TableFilter filter, SearchRow first, SearchRow last) {
        return find(filter.getSession(), first, last);
    }

    /**
     * Find a row or a list of rows that is larger and create a cursor to
     * iterate over the result. The base implementation doesn't support this
     * feature.
     *
     * @param session the session
     * @param higherThan the lower limit (excluding)
     * @param last the last row, or null for no limit
     * @return the cursor
     * @throws DbException always
     */
    @Override
    public Cursor findNext(Session session, SearchRow higherThan, SearchRow last) {
        throw DbException.throwInternalError();
    }

    /**
     * Calculate the cost for the given mask as if this index was a typical
     * b-tree range index. This is the estimated cost required to search one
     * row, and then iterate over the given number of rows.
     *
     * @param masks the search mask
     * @param rowCount the number of rows in the index
     * @param filter the table filter
     * @param sortOrder the sort order
     * @return the estimated cost
     */
    //子类MVSpatialIndex、SpatialTreeIndex覆盖了此方法
    //代价的计算总体上是围绕行数进行的
    protected long getCostRangeIndex(int[] masks, long rowCount, TableFilter filter, SortOrder sortOrder) {
        rowCount += Constants.COST_ROW_OFFSET; //为什么加1000，见MVPrimaryIndex.getCost中的注释或COST_ROW_OFFSET的注释
        long cost = rowCount;
        long rows = rowCount;
        int totalSelectivity = 0;
        if (masks == null) {
            return cost;
        }
        //masks代表基表所有字段中的那一些用于查询条件了，0表示没有用到
        //columns是索引字段
        for (int i = 0, len = columns.length; i < len; i++) {
            Column column = columns[i];
            int index = column.getColumnId();
            int mask = masks[index];
            //代价比较:
            //EQUALITY < RANGE < END < START
            //如果索引字段列表的第一个字段在Where中是RANGE、START、END，那么索引字段列表中的其他字段就不需要再计算cost了，
            //如果是EQUALITY，则还可以继续计算cost，rows变量的值会变小，cost也会变小
            //这里为什么不直接用(mask == IndexCondition.EQUALITY)？
            //因为id=40 AND id>30会生成两个索引条件，
            //在org.h2.table.TableFilter.getBestPlanItem中合成一个mask为3(IndexCondition.EQUALITY|IndexCondition.START)
            if ((mask & IndexCondition.EQUALITY) == IndexCondition.EQUALITY) {
            	//索引字段列表中的最后一个在where当中是EQUALITY，且此索引是唯一索引时，cost直接是3
            	//因为如果最后一个索引字段是EQUALITY，说明前面的字段全是EQUALITY，
            	//如果是唯一索引则rowCount / distinctRows是1，所以rows = Math.max(rowCount / distinctRows, 1)=1
            	//所以cost = 2 + rows = 3
                if (i == columns.length - 1 && getIndexType().isUnique()) {
                    cost = 3;
                    break;
                }
                totalSelectivity = 100 - ((100 - totalSelectivity) * (100 - column.getSelectivity()) / 100);
                long distinctRows = rowCount * totalSelectivity / 100; //totalSelectivity变大时distinctRows变大
                if (distinctRows <= 0) {
                    distinctRows = 1;
                }
                rows = Math.max(rowCount / distinctRows, 1); //distinctRows变大，则rowCount / distinctRows变小，rows也变小
                cost = 2 + rows; //rows也变小，所以cost也变小
            } else if ((mask & IndexCondition.RANGE) == IndexCondition.RANGE) { //见TableFilter.getBestPlanItem中的注释
                cost = 2 + rows / 4; //rows开始时加了1000，所以rows / 4总是大于1的
                break;
            } else if ((mask & IndexCondition.START) == IndexCondition.START) {
                cost = 2 + rows / 3;
                break;
            } else if ((mask & IndexCondition.END) == IndexCondition.END) { //"<="的代价要小于">="
                cost = rows / 3;
                break;
            } else {
                break;
            }
        }
        // if the ORDER BY clause matches the ordering of this index,
        // it will be cheaper than another index, so adjust the cost accordingly
        //order by中的字段和排序方式与索引字段相同时，cost再减去排序字段个数
        //注意：排序字段个数不管比索引字段个数多还是少都是没问题的，这里只是尽量匹配
        if (sortOrder != null) {
            boolean sortOrderMatches = true;
            int coveringCount = 0;
            int[] sortTypes = sortOrder.getSortTypes();
            for (int i = 0, len = sortTypes.length; i < len; i++) {
                if (i >= indexColumns.length) {
                    // we can still use this index if we are sorting by more
                    // than it's columns, it's just that the coveringCount
                    // is lower than with an index that contains
                    // more of the order by columns
                    break;
                }
                Column col = sortOrder.getColumn(i, filter);
                if (col == null) {
                    sortOrderMatches = false;
                    break;
                }
                IndexColumn indexCol = indexColumns[i];
                if (col != indexCol.column) {
                    sortOrderMatches = false;
                    break;
                }
                int sortType = sortTypes[i];
                if (sortType != indexCol.sortType) {
                    sortOrderMatches = false;
                    break;
                }
                coveringCount++;
            }
            if (sortOrderMatches) {
                // "coveringCount" makes sure that when we have two
                // or more covering indexes, we choose the one
                // that covers more
                cost -= coveringCount;
            }
        }
        return cost;
    }

    @Override
    public int compareRows(SearchRow rowData, SearchRow compare) { //只比较索引字段，并不一定是所有字段
        if (rowData == compare) {
            return 0;
        }
        for (int i = 0, len = indexColumns.length; i < len; i++) {
            int index = columnIds[i];
<<<<<<< HEAD
            Value v = compare.getValue(index);
            if (v == null) { //只要compare中有null值就认为无法比较，直接认为rowData和compare相等(通常在查询时在where中再比较)
=======
            Value v1 = rowData.getValue(index);
            Value v2 = compare.getValue(index);
            if (v1 == null || v2 == null) {
>>>>>>> 86462170
                // can't compare further
                return 0;
            }
            int c = compareValues(v1, v2, indexColumns[i].sortType);
            if (c != 0) {
                return c;
            }
        }
        return 0;
    }

    /**
     * Check if one of the columns is NULL and multiple rows with NULL are
     * allowed using the current compatibility mode for unique indexes. Note:
     * NULL behavior is complicated in SQL.
     *
     * @param newRow the row to check
     * @return true if one of the columns is null and multiple nulls in unique
     *         indexes are allowed
     */
    protected boolean containsNullAndAllowMultipleNull(SearchRow newRow) {
        Mode mode = database.getMode();
        //1. 对于唯一索引，必须完全唯一，适用于Derby/HSQLDB/MSSQLServer
        if (mode.uniqueIndexSingleNull) {
        	//不允许出现:
        	//(x, null)
        	//(x, null)
        	//也不允许出现:
        	//(null, null)
        	//(null, null)
            return false;
        } else if (mode.uniqueIndexSingleNullExceptAllColumnsAreNull) {
        	//2. 对于唯一索引，索引记录可以全为null，适用于Oracle
        	
        	//不允许出现:
        	//(x, null)
        	//(x, null)
        	//但是允许出现:
        	//(null, null)
        	//(null, null)
            for (int index : columnIds) {
                Value v = newRow.getValue(index);
                if (v != ValueNull.INSTANCE) {
                    return false;
                }
            }
            return true;
        }
        //3. 对于唯一索引，只要一个为null，就是合法的，适用于REGULAR(即H2)/DB2/MySQL/PostgreSQL
        
        //即允许出现:
    	//(x, null)
    	//(x, null)
    	//也允许出现:
    	//(null, null)
    	//(null, null)
        
        //也就是说，只要相同的两条索引记录包含null即可
        for (int index : columnIds) {
            Value v = newRow.getValue(index);
            if (v == ValueNull.INSTANCE) {
                return true;
            }
        }
        
        //4. 对于唯一索引，没有null时是不允许出现两条相同的索引记录的
        return false;
    }

    /**
     * Compare the positions of two rows.
     *
     * @param rowData the first row
     * @param compare the second row
     * @return 0 if both rows are equal, -1 if the first row is smaller,
     *         otherwise 1
     */
    int compareKeys(SearchRow rowData, SearchRow compare) {
        long k1 = rowData.getKey();
        long k2 = compare.getKey();
        if (k1 == k2) {
            if (isMultiVersion) {
                int v1 = rowData.getVersion();
                int v2 = compare.getVersion();
                return MathUtils.compareInt(v2, v1);
            }
            return 0;
        }
        return k1 > k2 ? 1 : -1;
    }

    private int compareValues(Value a, Value b, int sortType) {
        if (a == b) {
            return 0;
        }
<<<<<<< HEAD
        boolean aNull = a == null, bNull = b == null;
        if (aNull || bNull) {
            return SortOrder.compareNull(aNull, sortType);
        }
        int comp = table.compareTypeSave(a, b);
        if ((sortType & SortOrder.DESCENDING) != 0) { //降序时，把比较结果反过来
=======
        int comp = table.compareTypeSafe(a, b);
        if ((sortType & SortOrder.DESCENDING) != 0) {
>>>>>>> 86462170
            comp = -comp;
        }
        return comp;
    }

    @Override
    public int getColumnIndex(Column col) { //并不是返回列id，而是索引字段列表中的位置
        for (int i = 0, len = columns.length; i < len; i++) {
            if (columns[i].equals(col)) {
                return i;
            }
        }
        return -1;
    }

    /**
     * Get the list of columns as a string.
     *
     * @return the list of columns
     */
    private String getColumnListSQL() {
        StatementBuilder buff = new StatementBuilder();
        for (IndexColumn c : indexColumns) {
            buff.appendExceptFirst(", ");
            buff.append(c.getSQL());
        }
        return buff.toString();
    }

    @Override
    public String getCreateSQLForCopy(Table targetTable, String quotedName) {
        StringBuilder buff = new StringBuilder("CREATE ");
        buff.append(indexType.getSQL());
        buff.append(' ');
        if (table.isHidden()) {
            buff.append("IF NOT EXISTS ");
        }
        buff.append(quotedName);
        buff.append(" ON ").append(targetTable.getSQL());
        if (comment != null) {
            buff.append(" COMMENT ").append(StringUtils.quoteStringSQL(comment));
        }
        buff.append('(').append(getColumnListSQL()).append(')');
        return buff.toString();
    }

    @Override
    public String getCreateSQL() {
        return getCreateSQLForCopy(table, getSQL());
    }

    @Override
    public IndexColumn[] getIndexColumns() {
        return indexColumns;
    }

    @Override
    public Column[] getColumns() {
        return columns;
    }

    @Override
    public IndexType getIndexType() {
        return indexType;
    }

    @Override
    public int getType() {
        return DbObject.INDEX;
    }

    @Override
    public Table getTable() {
        return table;
    }

    @Override
    public void commit(int operation, Row row) {
        // nothing to do
    }

    void setMultiVersion(boolean multiVersion) {
        this.isMultiVersion = multiVersion;
    }

    @Override
    public Row getRow(Session session, long key) {
        throw DbException.getUnsupportedException(toString());
    }

    @Override
    public boolean isHidden() {
        return table.isHidden();
    }

    @Override
    public boolean isRowIdIndex() { //只有org.h2.mvstore.db.MVPrimaryIndex和org.h2.index.PageDataIndex返回true
        return false;
    }

    @Override
    public boolean canScan() {
        return true;
    }

    @Override
    public void setSortedInsertMode(boolean sortedInsertMode) { //只有org.h2.index.PageIndex覆盖
        // ignore
    }

}<|MERGE_RESOLUTION|>--- conflicted
+++ resolved
@@ -256,14 +256,11 @@
         }
         for (int i = 0, len = indexColumns.length; i < len; i++) {
             int index = columnIds[i];
-<<<<<<< HEAD
-            Value v = compare.getValue(index);
-            if (v == null) { //只要compare中有null值就认为无法比较，直接认为rowData和compare相等(通常在查询时在where中再比较)
-=======
+
             Value v1 = rowData.getValue(index);
             Value v2 = compare.getValue(index);
+            //只要compare中有null值就认为无法比较，直接认为rowData和compare相等(通常在查询时在where中再比较)
             if (v1 == null || v2 == null) {
->>>>>>> 86462170
                 // can't compare further
                 return 0;
             }
@@ -359,17 +356,9 @@
         if (a == b) {
             return 0;
         }
-<<<<<<< HEAD
-        boolean aNull = a == null, bNull = b == null;
-        if (aNull || bNull) {
-            return SortOrder.compareNull(aNull, sortType);
-        }
-        int comp = table.compareTypeSave(a, b);
+
+        int comp = table.compareTypeSafe(a, b);
         if ((sortType & SortOrder.DESCENDING) != 0) { //降序时，把比较结果反过来
-=======
-        int comp = table.compareTypeSafe(a, b);
-        if ((sortType & SortOrder.DESCENDING) != 0) {
->>>>>>> 86462170
             comp = -comp;
         }
         return comp;
