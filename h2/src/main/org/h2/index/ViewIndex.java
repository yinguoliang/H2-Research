--- conflicted
+++ resolved
@@ -417,13 +417,8 @@
         } else {
             len = 0;
         }
-<<<<<<< HEAD
         //view中已给select加了外部条件，所以多了Parameter，这里就是给这些Parameter赋值
-        int idx = originalParameters == null ? 0 : originalParameters.size();
-        idx += view.getParameterOffset();
-=======
         int idx = view.getParameterOffset(originalParameters);
->>>>>>> 2cf82226
         for (int i = 0; i < len; i++) {
             int mask = indexMasks[i];
             if ((mask & IndexCondition.EQUALITY) != 0) {
