/*
 * Copyright 2004-2014 H2 Group. Multiple-Licensed under the MPL 2.0,
 * and the EPL 1.0 (http://h2database.com/html/license.html).
 * Initial Developer: H2 Group
 */
package org.h2.value;

import java.io.ByteArrayInputStream;
import java.io.InputStream;
import java.io.Reader;
import java.io.StringReader;
import java.lang.ref.SoftReference;
import java.math.BigDecimal;
import java.sql.Date;
import java.sql.PreparedStatement;
import java.sql.ResultSet;
import java.sql.SQLException;
import java.sql.Time;
import java.sql.Timestamp;
import java.sql.Types;

import org.h2.api.ErrorCode;
import org.h2.engine.Constants;
import org.h2.engine.SysProperties;
import org.h2.message.DbException;
import org.h2.store.DataHandler;
import org.h2.tools.SimpleResultSet;
import org.h2.util.DateTimeUtils;
import org.h2.util.JdbcUtils;
import org.h2.util.MathUtils;
import org.h2.util.StringUtils;
import org.h2.util.Utils;

/**
 * This is the base class for all value classes.
 * It provides conversion and comparison methods.
 *
 * @author Thomas Mueller
 * @author Noel Grandin
 * @author Nicolas Fortin, Atelier SIG, IRSTV FR CNRS 24888
 */
public abstract class Value {

    /**
     * The data type is unknown at this time.
     */
    public static final int UNKNOWN = -1;

    /**
     * The value type for NULL.
     */
    public static final int NULL = 0;

    /**
     * The value type for BOOLEAN values.
     */
    public static final int BOOLEAN = 1;

    /**
     * The value type for BYTE values.
     */
    public static final int BYTE = 2;

    /**
     * The value type for SHORT values.
     */
    public static final int SHORT = 3;

    /**
     * The value type for INT values.
     */
    public static final int INT = 4;

    /**
     * The value type for LONG values.
     */
    public static final int LONG = 5;

    /**
     * The value type for DECIMAL values.
     */
    public static final int DECIMAL = 6;

    /**
     * The value type for DOUBLE values.
     */
    public static final int DOUBLE = 7;

    /**
     * The value type for FLOAT values.
     */
    public static final int FLOAT = 8;

    /**
     * The value type for TIME values.
     */
    public static final int TIME = 9;

    /**
     * The value type for DATE values.
     */
    public static final int DATE = 10;

    /**
     * The value type for TIMESTAMP values.
     */
    public static final int TIMESTAMP = 11;

    /**
     * The value type for BYTES values.
     */
    public static final int BYTES = 12;

    /**
     * The value type for STRING values.
     */
    public static final int STRING = 13;

    /**
     * The value type for case insensitive STRING values.
     */
    public static final int STRING_IGNORECASE = 14;

    /**
     * The value type for BLOB values.
     */
    public static final int BLOB = 15;

    /**
     * The value type for CLOB values.
     */
    public static final int CLOB = 16;

    /**
     * The value type for ARRAY values.
     */
    public static final int ARRAY = 17;

    /**
     * The value type for RESULT_SET values.
     */
    public static final int RESULT_SET = 18;
    /**
     * The value type for JAVA_OBJECT values.
     */
    public static final int JAVA_OBJECT = 19;

    /**
     * The value type for UUID values.
     */
    public static final int UUID = 20;

    /**
     * The value type for string values with a fixed size.
     */
    public static final int STRING_FIXED = 21;

    /**
     * The value type for string values with a fixed size.
     */
    public static final int GEOMETRY = 22;

    /**
     * The number of value types.
     */
    public static final int TYPE_COUNT = GEOMETRY + 1;

    private static SoftReference<Value[]> softCache =
            new SoftReference<Value[]>(null);
    private static final BigDecimal MAX_LONG_DECIMAL =
            BigDecimal.valueOf(Long.MAX_VALUE);
    private static final BigDecimal MIN_LONG_DECIMAL =
            BigDecimal.valueOf(Long.MIN_VALUE);

    /**
     * Get the SQL expression for this value.
     *
     * @return the SQL expression
     */
    public abstract String getSQL();

    /**
     * Get the value type.
     *
     * @return the type
     */
    public abstract int getType();

    /**
     * Get the precision.
     *
     * @return the precision
     */
    public abstract long getPrecision();

    /**
     * Get the display size in characters.
     *
     * @return the display size
     */
    public abstract int getDisplaySize();

    /**
     * Get the memory used by this object.
     *
     * @return the memory used in bytes
     */
    public int getMemory() {
        return DataType.getDataType(getType()).memory;
    }

    /**
     * Get the value as a string.
     *
     * @return the string
     */
    public abstract String getString();

    /**
     * Get the value as an object.
     *
     * @return the object
     */
    public abstract Object getObject();

    /**
     * Set the value as a parameter in a prepared statement.
     *
     * @param prep the prepared statement
     * @param parameterIndex the parameter index
     */
    public abstract void set(PreparedStatement prep, int parameterIndex)
            throws SQLException;

    /**
     * Compare the value with another value of the same type.
     *
     * @param v the other value
     * @param mode the compare mode
     * @return 0 if both values are equal, -1 if the other value is smaller, and
     *         1 otherwise
     */
    protected abstract int compareSecure(Value v, CompareMode mode);

    @Override
    public abstract int hashCode();

    /**
     * Check if the two values have the same hash code. No data conversion is
     * made; this method returns false if the other object is not of the same
     * class. For some values, compareTo may return 0 even if equals return
     * false. Example: ValueDecimal 0.0 and 0.00.
     *
     * @param other the other value
     * @return true if they are equal
     */
    @Override
    public abstract boolean equals(Object other);

    /**
     * Get the order of this value type.
     *
     * @param type the value type
     * @return the order number
     */
    static int getOrder(int type) {
<<<<<<< HEAD
    	//当两个值需要发生转换时，order数字小的要转到数字大的，比如a是int，b是long，int是23，long是24，那么在做运算时a要转成long
        switch(type) {
=======
        switch (type) {
>>>>>>> 86462170
        case UNKNOWN:
            return 1;
        case NULL:
            return 2;
        case STRING:
            return 10;
        case CLOB:
            return 11;
        case STRING_FIXED:
            return 12;
        case STRING_IGNORECASE:
            return 13;
        case BOOLEAN:
            return 20;
        case BYTE:
            return 21;
        case SHORT:
            return 22;
        case INT:
            return 23;
        case LONG:
            return 24;
        case DECIMAL:
            return 25;
        case FLOAT:
            return 26;
        case DOUBLE:
            return 27;
        case TIME:
            return 30;
        case DATE:
            return 31;
        case TIMESTAMP:
            return 32;
        case BYTES:
            return 40;
        case BLOB:
            return 41;
        case UUID:
            return 42;
        case JAVA_OBJECT:
            return 43;
        case GEOMETRY:
            return 44;
        case ARRAY:
            return 50;
        case RESULT_SET:
            return 51;
        default:
            throw DbException.throwInternalError("type:"+type);
        }
    }

    /**
     * Get the higher value order type of two value types. If values need to be
     * converted to match the other operands value type, the value with the
     * lower order is converted to the value with the higher order.
     *
     * @param t1 the first value type
     * @param t2 the second value type
     * @return the higher value type of the two
     */
    public static int getHigherOrder(int t1, int t2) {
        if (t1 == Value.UNKNOWN || t2 == Value.UNKNOWN) {
            if (t1 == t2) {
                throw DbException.get(
                        ErrorCode.UNKNOWN_DATA_TYPE_1, "?, ?");
            } else if (t1 == Value.NULL) {
                throw DbException.get(
                        ErrorCode.UNKNOWN_DATA_TYPE_1, "NULL, ?");
            } else if (t2 == Value.NULL) {
                throw DbException.get(
                        ErrorCode.UNKNOWN_DATA_TYPE_1, "?, NULL");
            }
        }
        if (t1 == t2) {
            return t1;
        }
        int o1 = getOrder(t1);
        int o2 = getOrder(t2);
        return o1 > o2 ? t1 : t2;
    }

    /**
     * Check if a value is in the cache that is equal to this value. If yes,
     * this value should be used to save memory. If the value is not in the
     * cache yet, it is added.
     *
     * @param v the value to look for
     * @return the value in the cache or the value passed
     */
    static Value cache(Value v) {
        if (SysProperties.OBJECT_CACHE) {
            int hash = v.hashCode();
            if (softCache == null) {
                softCache = new SoftReference<Value[]>(null);
            }
            Value[] cache = softCache.get();
            if (cache == null) {
                cache = new Value[SysProperties.OBJECT_CACHE_SIZE];
                softCache = new SoftReference<Value[]>(cache);
            }
            int index = hash & (SysProperties.OBJECT_CACHE_SIZE - 1);
            Value cached = cache[index];
            if (cached != null) {
                if (cached.getType() == v.getType() && v.equals(cached)) {
                    // cacheHit++;
                    return cached;
                }
            }
            // cacheMiss++;
            // cache[cacheCleaner] = null;
            // cacheCleaner = (cacheCleaner + 1) &
            //     (Constants.OBJECT_CACHE_SIZE - 1);
            cache[index] = v;
        }
        return v;
    }

    /**
     * Clear the value cache. Used for testing.
     */
    public static void clearCache() {
        softCache = null;
    }

    public Boolean getBoolean() {
        return ((ValueBoolean) convertTo(Value.BOOLEAN)).getBoolean();
    }

    public Date getDate() {
        return ((ValueDate) convertTo(Value.DATE)).getDate();
    }

    public Time getTime() {
        return ((ValueTime) convertTo(Value.TIME)).getTime();
    }

    public Timestamp getTimestamp() {
        return ((ValueTimestamp) convertTo(Value.TIMESTAMP)).getTimestamp();
    }

    public byte[] getBytes() {
        return ((ValueBytes) convertTo(Value.BYTES)).getBytes();
    }

    public byte[] getBytesNoCopy() {
        return ((ValueBytes) convertTo(Value.BYTES)).getBytesNoCopy();
    }

    public byte getByte() {
        return ((ValueByte) convertTo(Value.BYTE)).getByte();
    }

    public short getShort() {
        return ((ValueShort) convertTo(Value.SHORT)).getShort();
    }

    public BigDecimal getBigDecimal() {
        return ((ValueDecimal) convertTo(Value.DECIMAL)).getBigDecimal();
    }

    public double getDouble() {
        return ((ValueDouble) convertTo(Value.DOUBLE)).getDouble();
    }

    public float getFloat() {
        return ((ValueFloat) convertTo(Value.FLOAT)).getFloat();
    }

    public int getInt() {
        return ((ValueInt) convertTo(Value.INT)).getInt();
    }

    public long getLong() {
        return ((ValueLong) convertTo(Value.LONG)).getLong();
    }

    public InputStream getInputStream() {
        return new ByteArrayInputStream(getBytesNoCopy());
    }

    public Reader getReader() {
        return new StringReader(getString());
    }

    /**
     * Add a value and return the result.
     *
     * @param v the value to add
     * @return the result
     */
    public Value add(Value v) {
        throw throwUnsupportedExceptionForType("+");
    }

    public int getSignum() {
        throw throwUnsupportedExceptionForType("SIGNUM");
    }

    /**
     * Return -value if this value support arithmetic operations.
     *
     * @return the negative
     */
    public Value negate() {
        throw throwUnsupportedExceptionForType("NEG");
    }

    /**
     * Subtract a value and return the result.
     *
     * @param v the value to subtract
     * @return the result
     */
    public Value subtract(Value v) {
        throw throwUnsupportedExceptionForType("-");
    }

    /**
     * Divide by a value and return the result.
     *
     * @param v the value to divide by
     * @return the result
     */
    public Value divide(Value v) {
        throw throwUnsupportedExceptionForType("/");
    }

    /**
     * Multiply with a value and return the result.
     *
     * @param v the value to multiply with
     * @return the result
     */
    public Value multiply(Value v) {
        throw throwUnsupportedExceptionForType("*");
    }

    /**
     * Take the modulus with a value and return the result.
     *
     * @param v the value to take the modulus with
     * @return the result
     */
    public Value modulus(Value v) {
        throw throwUnsupportedExceptionForType("%");
    }

    /**
     * Compare a value to the specified type.
     *
     * @param targetType the type of the returned value
     * @return the converted value
     */
    public Value convertTo(int targetType) {
        // converting NULL is done in ValueNull
        // converting BLOB to CLOB and vice versa is done in ValueLob
        if (getType() == targetType) {
            return this;
        }
        try {
            // decimal conversion
            switch (targetType) {
            case BOOLEAN: {
                switch (getType()) {
                case BYTE:
                case SHORT:
                case INT:
                case LONG:
                case DECIMAL:
                case DOUBLE:
                case FLOAT:
                    return ValueBoolean.get(getSignum() != 0);
                case TIME:
                case DATE:
                case TIMESTAMP:
                case BYTES:
                case JAVA_OBJECT:
                case UUID:
                    throw DbException.get(
                            ErrorCode.DATA_CONVERSION_ERROR_1, getString());
                }
                break;
            }
            case BYTE: {
                switch (getType()) {
                case BOOLEAN:
                    return ValueByte.get(getBoolean().booleanValue() ? (byte) 1 : (byte) 0);
                case SHORT:
                    return ValueByte.get(convertToByte(getShort()));
                case INT:
                    return ValueByte.get(convertToByte(getInt()));
                case LONG:
                    return ValueByte.get(convertToByte(getLong()));
                case DECIMAL:
                    return ValueByte.get(convertToByte(convertToLong(getBigDecimal())));
                case DOUBLE:
                    return ValueByte.get(convertToByte(convertToLong(getDouble())));
                case FLOAT:
                    return ValueByte.get(convertToByte(convertToLong(getFloat())));
                case BYTES:
                    return ValueByte.get((byte) Integer.parseInt(getString(), 16));
                }
                break;
            }
            case SHORT: {
                switch (getType()) {
                case BOOLEAN:
                    return ValueShort.get(getBoolean().booleanValue() ? (short) 1 : (short) 0);
                case BYTE:
                    return ValueShort.get(getByte());
                case INT:
                    return ValueShort.get(convertToShort(getInt()));
                case LONG:
                    return ValueShort.get(convertToShort(getLong()));
                case DECIMAL:
                    return ValueShort.get(convertToShort(convertToLong(getBigDecimal())));
                case DOUBLE:
                    return ValueShort.get(convertToShort(convertToLong(getDouble())));
                case FLOAT:
                    return ValueShort.get(convertToShort(convertToLong(getFloat())));
                case BYTES:
                    return ValueShort.get((short) Integer.parseInt(getString(), 16));
                }
                break;
            }
            case INT: {
                switch (getType()) {
                case BOOLEAN:
                    return ValueInt.get(getBoolean().booleanValue() ? 1 : 0);
                case BYTE:
                    return ValueInt.get(getByte());
                case SHORT:
                    return ValueInt.get(getShort());
                case LONG:
                    return ValueInt.get(convertToInt(getLong()));
                case DECIMAL:
                    return ValueInt.get(convertToInt(convertToLong(getBigDecimal())));
                case DOUBLE:
                    return ValueInt.get(convertToInt(convertToLong(getDouble())));
                case FLOAT:
                    return ValueInt.get(convertToInt(convertToLong(getFloat())));
                case BYTES:
                    return ValueInt.get((int) Long.parseLong(getString(), 16));
                }
                break;
            }
            case LONG: {
                switch (getType()) {
                case BOOLEAN:
                    return ValueLong.get(getBoolean().booleanValue() ? 1 : 0);
                case BYTE:
                    return ValueLong.get(getByte());
                case SHORT:
                    return ValueLong.get(getShort());
                case INT:
                    return ValueLong.get(getInt());
                case DECIMAL:
                    return ValueLong.get(convertToLong(getBigDecimal()));
                case DOUBLE:
                    return ValueLong.get(convertToLong(getDouble()));
                case FLOAT:
                    return ValueLong.get(convertToLong(getFloat()));
                case BYTES: {
                    // parseLong doesn't work for ffffffffffffffff
                    byte[] d = getBytes();
                    if (d.length == 8) {
                        return ValueLong.get(Utils.readLong(d, 0));
                    }
                    return ValueLong.get(Long.parseLong(getString(), 16));
                }
                }
                break;
            }
            case DECIMAL: {
                switch (getType()) {
                case BOOLEAN:
                    return ValueDecimal.get(BigDecimal.valueOf(
                            getBoolean().booleanValue() ? 1 : 0));
                case BYTE:
                    return ValueDecimal.get(BigDecimal.valueOf(getByte()));
                case SHORT:
                    return ValueDecimal.get(BigDecimal.valueOf(getShort()));
                case INT:
                    return ValueDecimal.get(BigDecimal.valueOf(getInt()));
                case LONG:
                    return ValueDecimal.get(BigDecimal.valueOf(getLong()));
                case DOUBLE: {
                    double d = getDouble();
                    if (Double.isInfinite(d) || Double.isNaN(d)) {
                        throw DbException.get(
                                ErrorCode.DATA_CONVERSION_ERROR_1, "" + d);
                    }
                    return ValueDecimal.get(BigDecimal.valueOf(d));
                }
                case FLOAT: {
                    float f = getFloat();
                    if (Float.isInfinite(f) || Float.isNaN(f)) {
                        throw DbException.get(
                                ErrorCode.DATA_CONVERSION_ERROR_1, "" + f);
                    }
                    // better rounding behavior than BigDecimal.valueOf(f)
                    return ValueDecimal.get(new BigDecimal(Float.toString(f)));
                }
                }
                break;
            }
            case DOUBLE: {
                switch (getType()) {
                case BOOLEAN:
                    return ValueDouble.get(getBoolean().booleanValue() ? 1 : 0);
                case BYTE:
                    return ValueDouble.get(getByte());
                case SHORT:
                    return ValueDouble.get(getShort());
                case INT:
                    return ValueDouble.get(getInt());
                case LONG:
                    return ValueDouble.get(getLong());
                case DECIMAL:
                    return ValueDouble.get(getBigDecimal().doubleValue());
                case FLOAT:
                    return ValueDouble.get(getFloat());
                }
                break;
            }
            case FLOAT: {
                switch (getType()) {
                case BOOLEAN:
                    return ValueFloat.get(getBoolean().booleanValue() ? 1 : 0);
                case BYTE:
                    return ValueFloat.get(getByte());
                case SHORT:
                    return ValueFloat.get(getShort());
                case INT:
                    return ValueFloat.get(getInt());
                case LONG:
                    return ValueFloat.get(getLong());
                case DECIMAL:
                    return ValueFloat.get(getBigDecimal().floatValue());
                case DOUBLE:
                    return ValueFloat.get((float) getDouble());
                }
                break;
            }
            case DATE: {
                switch (getType()) {
                case TIME:
                    // because the time has set the date to 1970-01-01,
                    // this will be the result
                    return ValueDate.fromDateValue(
                            DateTimeUtils.dateValue(1970, 1, 1));
                case TIMESTAMP:
                    return ValueDate.fromDateValue(
                            ((ValueTimestamp) this).getDateValue());
                }
                break;
            }
            case TIME: {
                switch (getType()) {
                case DATE:
                    // need to normalize the year, month and day because a date
                    // has the time set to 0, the result will be 0
                    return ValueTime.fromNanos(0);
                case TIMESTAMP:
                    return ValueTime.fromNanos(
                            ((ValueTimestamp) this).getTimeNanos());
                }
                break;
            }
            case TIMESTAMP: {
                switch (getType()) {
                case TIME:
                    return DateTimeUtils.normalizeTimestamp(
                            0, ((ValueTime) this).getNanos());
                case DATE:
                    return ValueTimestamp.fromDateValueAndNanos(
                            ((ValueDate) this).getDateValue(), 0);
                }
                break;
            }
            case BYTES: {
                switch (getType()) {
                case JAVA_OBJECT:
                case BLOB:
                    return ValueBytes.getNoCopy(getBytesNoCopy());
                case UUID:
                case GEOMETRY:
                    return ValueBytes.getNoCopy(getBytes());
                case BYTE:
                    return ValueBytes.getNoCopy(new byte[]{getByte()});
                case SHORT: {
                    int x = getShort();
                    return ValueBytes.getNoCopy(new byte[]{
                            (byte) (x >> 8),
                            (byte) x
                    });
                }
                case INT: {
                    int x = getInt();
                    return ValueBytes.getNoCopy(new byte[]{
                            (byte) (x >> 24),
                            (byte) (x >> 16),
                            (byte) (x >> 8),
                            (byte) x
                    });
                }
                case LONG: {
                    long x = getLong();
                    return ValueBytes.getNoCopy(new byte[]{
                            (byte) (x >> 56),
                            (byte) (x >> 48),
                            (byte) (x >> 40),
                            (byte) (x >> 32),
                            (byte) (x >> 24),
                            (byte) (x >> 16),
                            (byte) (x >> 8),
                            (byte) x
                    });
                }
                }
                break;
            }
            case JAVA_OBJECT: {
                switch (getType()) {
                case BYTES:
                case BLOB:
                    return ValueJavaObject.getNoCopy(
                            null, getBytesNoCopy(), getDataHandler());
                }
                break;
            }
            case BLOB: {
                switch (getType()) {
                case BYTES:
                    return ValueLobDb.createSmallLob(
                            Value.BLOB, getBytesNoCopy());
                }
                break;
            }
            case UUID: {
                switch (getType()) {
                case BYTES:
                    return ValueUuid.get(getBytesNoCopy());
                }
            }
            case GEOMETRY:
                switch (getType()) {
                case BYTES:
                    return ValueGeometry.get(getBytesNoCopy());
                case JAVA_OBJECT:
                    Object object = JdbcUtils.deserialize(getBytesNoCopy(), getDataHandler());
                    if (DataType.isGeometry(object)) {
                        return ValueGeometry.getFromGeometry(object);
                    }
                }
            }
            // conversion by parsing the string value
            String s = getString();
            switch (targetType) {
            case NULL:
                return ValueNull.INSTANCE;
            case BOOLEAN: {
                if (s.equalsIgnoreCase("true") ||
                        s.equalsIgnoreCase("t") ||
                        s.equalsIgnoreCase("yes") ||
                        s.equalsIgnoreCase("y")) {
                    return ValueBoolean.get(true);
                } else if (s.equalsIgnoreCase("false") ||
                        s.equalsIgnoreCase("f") ||
                        s.equalsIgnoreCase("no") ||
                        s.equalsIgnoreCase("n")) {
                    return ValueBoolean.get(false);
                } else {
                    // convert to a number, and if it is not 0 then it is true
                    return ValueBoolean.get(new BigDecimal(s).signum() != 0);
                }
            }
            case BYTE:
                return ValueByte.get(Byte.parseByte(s.trim()));
            case SHORT:
                return ValueShort.get(Short.parseShort(s.trim()));
            case INT:
                return ValueInt.get(Integer.parseInt(s.trim()));
            case LONG:
                return ValueLong.get(Long.parseLong(s.trim()));
            case DECIMAL:
                return ValueDecimal.get(new BigDecimal(s.trim()));
            case TIME:
                return ValueTime.parse(s.trim());
            case DATE:
                return ValueDate.parse(s.trim());
            case TIMESTAMP:
                return ValueTimestamp.parse(s.trim());
            case BYTES:
                return ValueBytes.getNoCopy(
                        StringUtils.convertHexToBytes(s.trim()));
            case JAVA_OBJECT:
                return ValueJavaObject.getNoCopy(null,
                        StringUtils.convertHexToBytes(s.trim()), getDataHandler());
            case STRING:
                return ValueString.get(s);
            case STRING_IGNORECASE:
                return ValueStringIgnoreCase.get(s);
            case STRING_FIXED:
                return ValueStringFixed.get(s);
            case DOUBLE:
                return ValueDouble.get(Double.parseDouble(s.trim()));
            case FLOAT:
                return ValueFloat.get(Float.parseFloat(s.trim()));
            case CLOB:
                return ValueLobDb.createSmallLob(
                        CLOB, s.getBytes(Constants.UTF8));
            case BLOB:
                return ValueLobDb.createSmallLob(
                        BLOB, StringUtils.convertHexToBytes(s.trim()));
            case ARRAY:
                return ValueArray.get(new Value[]{ValueString.get(s)});
            case RESULT_SET: {
                SimpleResultSet rs = new SimpleResultSet();
                rs.setAutoClose(false);
                rs.addColumn("X", Types.VARCHAR, s.length(), 0);
                rs.addRow(s);
                return ValueResultSet.get(rs);
            }
            case UUID:
                return ValueUuid.get(s);
            case GEOMETRY:
                return ValueGeometry.get(s);
            default:
                throw DbException.throwInternalError("type=" + targetType);
            }
        } catch (NumberFormatException e) {
            throw DbException.get(
                    ErrorCode.DATA_CONVERSION_ERROR_1, e, getString());
        }
    }

    /**
     * Compare this value against another value given that the values are of the
     * same data type.
     *
     * @param v the other value
     * @param mode the compare mode
     * @return 0 if both values are equal, -1 if the other value is smaller, and
     *         1 otherwise
     */
    public final int compareTypeSafe(Value v, CompareMode mode) {
        if (this == v) {
            return 0;
        } else if (this == ValueNull.INSTANCE) {
            return -1;
        } else if (v == ValueNull.INSTANCE) {
            return 1;
        }
        return compareSecure(v, mode);
    }

    /**
     * Compare this value against another value using the specified compare
     * mode.
     *
     * @param v the other value
     * @param mode the compare mode
     * @return 0 if both values are equal, -1 if the other value is smaller, and
     *         1 otherwise
     */
    public final int compareTo(Value v, CompareMode mode) {
        if (this == v) {
            return 0;
        }
        if (this == ValueNull.INSTANCE) {
            return v == ValueNull.INSTANCE ? 0 : -1;
        } else if (v == ValueNull.INSTANCE) {
            return 1;
        }
        if (getType() == v.getType()) {
            return compareSecure(v, mode);
        }
        int t2 = Value.getHigherOrder(getType(), v.getType());
        return convertTo(t2).compareSecure(v.convertTo(t2), mode);
    }

    public int getScale() {
    	//ValueDecimal、ValueDouble、ValueFloat、ValueTimestamp覆盖了，但是ValueDouble、ValueFloat还是返回0
        return 0;
    }

    /**
     * Convert the scale.
     *
     * @param onlyToSmallerScale if the scale should not reduced
     * @param targetScale the requested scale
     * @return the value
     */
    public Value convertScale(boolean onlyToSmallerScale, int targetScale) {
        return this;
    }

    /**
     * Convert the precision to the requested value. The precision of the
     * returned value may be somewhat larger than requested, because values with
     * a fixed precision are not truncated.
     *
     * @param precision the new precision
     * @param force true if losing numeric precision is allowed
     * @return the new value
     */
    public Value convertPrecision(long precision, boolean force) {
        return this;
    }

    private static byte convertToByte(long x) {
        if (x > Byte.MAX_VALUE || x < Byte.MIN_VALUE) {
            throw DbException.get(
                    ErrorCode.NUMERIC_VALUE_OUT_OF_RANGE_1, Long.toString(x));
        }
        return (byte) x;
    }

    private static short convertToShort(long x) {
        if (x > Short.MAX_VALUE || x < Short.MIN_VALUE) {
            throw DbException.get(
                    ErrorCode.NUMERIC_VALUE_OUT_OF_RANGE_1, Long.toString(x));
        }
        return (short) x;
    }

    private static int convertToInt(long x) {
        if (x > Integer.MAX_VALUE || x < Integer.MIN_VALUE) {
            throw DbException.get(
                    ErrorCode.NUMERIC_VALUE_OUT_OF_RANGE_1, Long.toString(x));
        }
        return (int) x;
    }

    private static long convertToLong(double x) {
        if (x > Long.MAX_VALUE || x < Long.MIN_VALUE) {
            // TODO document that +Infinity, -Infinity throw an exception and
            // NaN returns 0
            throw DbException.get(
                    ErrorCode.NUMERIC_VALUE_OUT_OF_RANGE_1, Double.toString(x));
        }
        return Math.round(x);
    }

    private static long convertToLong(BigDecimal x) {
        if (x.compareTo(MAX_LONG_DECIMAL) > 0 ||
                x.compareTo(Value.MIN_LONG_DECIMAL) < 0) {
            throw DbException.get(
                    ErrorCode.NUMERIC_VALUE_OUT_OF_RANGE_1, x.toString());
        }
        return x.setScale(0, BigDecimal.ROUND_HALF_UP).longValue();
    }

    /**
     * Link a large value to a given table. For values that are kept fully in
     * memory this method has no effect.
     *
     * @param handler the data handler
     * @param tableId the table to link to
     * @return the new value or itself
     */
    public Value link(DataHandler handler, int tableId) { //只对ValueLob、ValueLobDb有用
        return this;
    }

    /**
     * Check if this value is linked to a specific table. For values that are
     * kept fully in memory, this method returns false.
     *
     * @return true if it is
     */
    public boolean isLinked() { //只对ValueLob、ValueLobDb有用
        return false;
    }

    /**
     * Mark any underlying resource as 'not linked to any table'. For values
     * that are kept fully in memory this method has no effect.
     *
     * @param handler the data handler
     */
    public void unlink(DataHandler handler) { //只对ValueLob、ValueLobDb有用
        // nothing to do
    }

    /**
     * Close the underlying resource, if any. For values that are kept fully in
     * memory this method has no effect.
     */
    public void close() { //只对ValueLob、ValueLobDb有用
        // nothing to do
    }

    /**
     * Check if the precision is smaller or equal than the given precision.
     *
     * @param precision the maximum precision
     * @return true if the precision of this value is smaller or equal to the
     *         given precision
     */
    public boolean checkPrecision(long precision) {
        return getPrecision() <= precision;
    }

    /**
     * Get a medium size SQL expression for debugging or tracing. If the
     * precision is too large, only a subset of the value is returned.
     *
     * @return the SQL expression
     */
    public String getTraceSQL() {
        return getSQL();
    }

    @Override
    public String toString() {
        return getTraceSQL();
    }

    /**
     * Throw the exception that the feature is not support for the given data
     * type.
     *
     * @param op the operation
     * @return never returns normally
     * @throws DbException the exception
     */
    protected DbException throwUnsupportedExceptionForType(String op) {
        throw DbException.getUnsupportedException(
                DataType.getDataType(getType()).name + " " + op);
    }

    /**
     * Get the table (only for LOB object).
     *
     * @return the table id
     */
    public int getTableId() { //只对ValueLob、ValueLobDb有用
        return 0;
    }

    /**
     * Get the byte array.
     *
     * @return the byte array
     */
    public byte[] getSmall() { //只对ValueLob、ValueLobDb有用
        return null;
    }

    /**
     * Copy this value to a temporary file if necessary.
     *
     * @return the new value
     */
    public Value copyToTemp() { //只对ValueLob、ValueLobDb有用
        return this;
    }

    /**
     * Create an independent copy of this value if needed, that will be bound to
     * a result. If the original row is removed, this copy is still readable.
     *
     * @return the value (this for small objects)
     */
    public Value copyToResult() {
        return this;
    }

    public ResultSet getResultSet() {
        SimpleResultSet rs = new SimpleResultSet();
        rs.setAutoClose(false);
        rs.addColumn("X", DataType.convertTypeToSQLType(getType()),
                MathUtils.convertLongToInt(getPrecision()), getScale());
        rs.addRow(getObject());
        return rs;
    }

    /**
     * Return the data handler for the values that support it
     * (actually only Java objects).
     * @return the data handler
     */
    protected DataHandler getDataHandler() {
        return null;
    }

    /**
     * A "binary large object".
     */
    public interface ValueClob { //只对ValueLobDb有用
        // this is a marker interface
    }

    /**
     * A "character large object".
     */
    public interface ValueBlob { //只对ValueLobDb有用
        // this is a marker interface
    }

}<|MERGE_RESOLUTION|>--- conflicted
+++ resolved
@@ -264,12 +264,8 @@
      * @return the order number
      */
     static int getOrder(int type) {
-<<<<<<< HEAD
     	//当两个值需要发生转换时，order数字小的要转到数字大的，比如a是int，b是long，int是23，long是24，那么在做运算时a要转成long
-        switch(type) {
-=======
         switch (type) {
->>>>>>> 86462170
         case UNKNOWN:
             return 1;
         case NULL:
