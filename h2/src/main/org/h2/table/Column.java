--- conflicted
+++ resolved
@@ -283,16 +283,15 @@
         }
         Mode mode = session.getDatabase().getMode();
         if (value == ValueNull.INSTANCE) {
-<<<<<<< HEAD
-            //if (convertNullToDefault) { //有bug，见E:\H2\my-h2\my-h2-docs\00 H2代码Bug的第2点
-            if (convertNullToDefault && defaultExpression != null) {
-                synchronized (this) {
-                    value = defaultExpression.getValue(session).convertTo(type);
-                }
-=======
+//<<<<<<< HEAD
+//            //if (convertNullToDefault) { //有bug，见E:\H2\my-h2\my-h2-docs\00 H2代码Bug的第2点
+//            if (convertNullToDefault && defaultExpression != null) {
+//                synchronized (this) {
+//                    value = defaultExpression.getValue(session).convertTo(type);
+//                }
+//=======
             if (convertNullToDefault) {
                 value = localDefaultExpression.getValue(session).convertTo(type);
->>>>>>> 5f05037a
             }
             if (value == ValueNull.INSTANCE && !nullable) {
                 if (mode.convertInsertNullToZero) {
