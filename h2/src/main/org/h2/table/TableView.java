--- conflicted
+++ resolved
@@ -104,19 +104,18 @@
         String oldQuerySQL = this.querySQL;
         Column[] oldColumnTemplates = this.columnTemplates;
         boolean oldRecursive = this.recursive;
-<<<<<<< HEAD
-        //init里执行了一次initColumnsAndTables，虽然执行了两次initColumnsAndTables，但是init中还建立了ViewIndex
-        //所以这里是必须调用init的
-        init(querySQL, null, columnNames, session, recursive);
 //<<<<<<< HEAD
-//        //recompile里又执行了一次initColumnsAndTables
-//        DbException e = recompile(session, force);
-//        
-//        //如果失败了，按原来的重新来过
+//        //init里执行了一次initColumnsAndTables，虽然执行了两次initColumnsAndTables，但是init中还建立了ViewIndex
+//        //所以这里是必须调用init的
+//        init(querySQL, null, columnNames, session, recursive);
+////<<<<<<< HEAD
+////        //recompile里又执行了一次initColumnsAndTables
+////        DbException e = recompile(session, force);
+////        
+////        //如果失败了，按原来的重新来过
+////=======
 //=======
-=======
         init(querySQL, null, columnTemplates, session, recursive);
->>>>>>> 2cf82226
         DbException e = recompile(session, force, true);
         if (e != null) {
             init(oldQuerySQL, null, oldColumnTemplates, session, oldRecursive);
@@ -220,17 +219,16 @@
             for (int i = 0, count = query.getColumnCount(); i < count; i++) {
                 Expression expr = expressions.get(i);
                 String name = null;
-<<<<<<< HEAD
-                //如CREATE OR REPLACE FORCE VIEW IF NOT EXISTS my_view AS SELECT id,name FROM CreateViewTest
-                //没有为视图指定字段的时候，用select字段列表中的名字，此时columnNames==null
-                if (columnNames != null && columnNames.length > i) {
-                    name = columnNames[i];
-=======
+//<<<<<<< HEAD
+//                //如CREATE OR REPLACE FORCE VIEW IF NOT EXISTS my_view AS SELECT id,name FROM CreateViewTest
+//                //没有为视图指定字段的时候，用select字段列表中的名字，此时columnNames==null
+//                if (columnNames != null && columnNames.length > i) {
+//                    name = columnNames[i];
+//=======
                 int type = Value.UNKNOWN;
                 if (columnTemplates != null && columnTemplates.length > i) {
                     name = columnTemplates[i].getName();
                     type = columnTemplates[i].getType();
->>>>>>> 2cf82226
                 }
                 if (name == null) {
                     name = expr.getAlias();
