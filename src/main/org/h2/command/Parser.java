--- conflicted
+++ resolved
@@ -1219,13 +1219,9 @@
             }
             if (foundLeftBracket) {
                 Schema mainSchema = database.getSchema(Constants.SCHEMA_MAIN);
-<<<<<<< HEAD
                 //如"FROM SYSTEM_RANGE(1,100) SELECT * ";
-                if (equalsToken(tableName, RangeTable.NAME)) {
-=======
                 if (equalsToken(tableName, RangeTable.NAME)
                         || equalsToken(tableName, RangeTable.ALIAS)) {
->>>>>>> 8d557a69
                     Expression min = readExpression();
                     read(",");
                     Expression max = readExpression();
