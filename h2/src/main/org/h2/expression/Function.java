/*
 * Copyright 2004-2014 H2 Group. Multiple-Licensed under the MPL 2.0,
 * and the EPL 1.0 (http://h2database.com/html/license.html).
 * Initial Developer: H2 Group
 */
package org.h2.expression;

import static org.h2.util.ToChar.toChar;

import java.io.IOException;
import java.io.InputStream;
import java.io.InputStreamReader;
import java.io.Reader;
import java.sql.Connection;
import java.sql.ResultSet;
import java.sql.SQLException;
import java.sql.Timestamp;
import java.text.SimpleDateFormat;
import java.util.ArrayList;
import java.util.Calendar;
import java.util.HashMap;
import java.util.Locale;
import java.util.TimeZone;
import java.util.regex.PatternSyntaxException;

import org.h2.api.ErrorCode;
import org.h2.command.Command;
import org.h2.command.Parser;
import org.h2.engine.Constants;
import org.h2.engine.Database;
import org.h2.engine.Mode;
import org.h2.engine.Session;
import org.h2.message.DbException;
import org.h2.mvstore.DataUtils;
import org.h2.schema.Schema;
import org.h2.schema.Sequence;
import org.h2.security.BlockCipher;
import org.h2.security.CipherFactory;
import org.h2.security.SHA256;
import org.h2.store.fs.FileUtils;
import org.h2.table.Column;
import org.h2.table.ColumnResolver;
import org.h2.table.LinkSchema;
import org.h2.table.Table;
import org.h2.table.TableFilter;
import org.h2.tools.CompressTool;
import org.h2.tools.Csv;
import org.h2.util.AutoCloseInputStream;
import org.h2.util.DateTimeUtils;
import org.h2.util.JdbcUtils;
import org.h2.util.MathUtils;
import org.h2.util.New;
import org.h2.util.StatementBuilder;
import org.h2.util.StringUtils;
import org.h2.util.Utils;
import org.h2.value.DataType;
import org.h2.value.Value;
import org.h2.value.ValueArray;
import org.h2.value.ValueBoolean;
import org.h2.value.ValueBytes;
import org.h2.value.ValueDate;
import org.h2.value.ValueDouble;
import org.h2.value.ValueInt;
import org.h2.value.ValueLong;
import org.h2.value.ValueNull;
import org.h2.value.ValueResultSet;
import org.h2.value.ValueString;
import org.h2.value.ValueTime;
import org.h2.value.ValueTimestamp;
import org.h2.value.ValueUuid;

/**
 * This class implements most built-in functions of this database.
 */
public class Function extends Expression implements FunctionCall {
    //Numeric Functions: 数值函数39个(LOG和LN等价，所以算一个)
    public static final int ABS = 0, ACOS = 1, ASIN = 2, ATAN = 3, ATAN2 = 4,
            BITAND = 5, BITOR = 6, BITXOR = 7, CEILING = 8, COS = 9, COT = 10,
            DEGREES = 11, EXP = 12, FLOOR = 13, LOG = 14, LOG10 = 15, MOD = 16,
            PI = 17, POWER = 18, RADIANS = 19, RAND = 20, ROUND = 21,
            ROUNDMAGIC = 22, SIGN = 23, SIN = 24, SQRT = 25, TAN = 26,
            TRUNCATE = 27, SECURE_RAND = 28, HASH = 29, ENCRYPT = 30,
            DECRYPT = 31, COMPRESS = 32, EXPAND = 33, ZERO = 34,
            RANDOM_UUID = 35, COSH = 36, SINH = 37, TANH = 38, LN = 39;
    //String Functions: 字符串函数43个(文档只有38个)
    public static final int ASCII = 50, BIT_LENGTH = 51, CHAR = 52,
            CHAR_LENGTH = 53, CONCAT = 54, DIFFERENCE = 55, HEXTORAW = 56,
            INSERT = 57, INSTR = 58, LCASE = 59, LEFT = 60, LENGTH = 61,
            LOCATE = 62, LTRIM = 63, OCTET_LENGTH = 64, RAWTOHEX = 65,
            REPEAT = 66, REPLACE = 67, RIGHT = 68, RTRIM = 69, SOUNDEX = 70,
            SPACE = 71, SUBSTR = 72, SUBSTRING = 73, UCASE = 74, LOWER = 75,
            UPPER = 76, POSITION = 77, TRIM = 78, STRINGENCODE = 79,
            STRINGDECODE = 80, STRINGTOUTF8 = 81, UTF8TOSTRING = 82,
            XMLATTR = 83, XMLNODE = 84, XMLCOMMENT = 85, XMLCDATA = 86,
            XMLSTARTDOC = 87, XMLTEXT = 88, REGEXP_REPLACE = 89, RPAD = 90,
            LPAD = 91, CONCAT_WS = 92, TO_CHAR = 93, TRANSLATE = 94, ORA_HASH = 95;

    //CONCAT_WS 表示:concat with separator
    
    //Time and Date Functions: 时间与日期函数26个(文档只有20个)
    public static final int CURDATE = 100, CURTIME = 101, DATE_ADD = 102,
            DATE_DIFF = 103, DAY_NAME = 104, DAY_OF_MONTH = 105,
            DAY_OF_WEEK = 106, DAY_OF_YEAR = 107, HOUR = 108, MINUTE = 109,
            MONTH = 110, MONTH_NAME = 111, NOW = 112, QUARTER = 113,
            SECOND = 114, WEEK = 115, YEAR = 116, CURRENT_DATE = 117,
            CURRENT_TIME = 118, CURRENT_TIMESTAMP = 119, EXTRACT = 120,
            FORMATDATETIME = 121, PARSEDATETIME = 122, ISO_YEAR = 123,
            ISO_WEEK = 124, ISO_DAY_OF_WEEK = 125;

    //下面的都是System Functions: 系统函数9+31+1=41个(文档只有38个)
    public static final int DATABASE = 150, USER = 151, CURRENT_USER = 152,
            IDENTITY = 153, SCOPE_IDENTITY = 154, AUTOCOMMIT = 155,
            READONLY = 156, DATABASE_PATH = 157, LOCK_TIMEOUT = 158,
            DISK_SPACE_USED = 159;

    public static final int IFNULL = 200, CASEWHEN = 201, CONVERT = 202,
            CAST = 203, COALESCE = 204, NULLIF = 205, CASE = 206,
            NEXTVAL = 207, CURRVAL = 208, ARRAY_GET = 209, CSVREAD = 210,
            CSVWRITE = 211, MEMORY_FREE = 212, MEMORY_USED = 213,
            LOCK_MODE = 214, SCHEMA = 215, SESSION_ID = 216,
            ARRAY_LENGTH = 217, LINK_SCHEMA = 218, GREATEST = 219, LEAST = 220,
            CANCEL_SESSION = 221, SET = 222, TABLE = 223, TABLE_DISTINCT = 224,
            FILE_READ = 225, TRANSACTION_ID = 226, TRUNCATE_VALUE = 227,
            NVL2 = 228, DECODE = 229, ARRAY_CONTAINS = 230;

    /**
     * Used in MySQL-style INSERT ... ON DUPLICATE KEY UPDATE ... VALUES
     */
    public static final int VALUES = 250;

    /**
     * This is called H2VERSION() and not VERSION(), because we return a fake
     * value for VERSION() when running under the PostgreSQL ODBC driver.
     */
    public static final int H2VERSION = 231;

	//ROW_NUMBER函数虽然定义了，但ROW_NUMBER()函数无效，不支持这样的语法
	//sql = "SELECT ROW_NUMBER()"; 
	//ROWNUM函数虽然没有定义，但ROWNUM()是有效，Parser在解析时把他当成ROWNUM伪字段处理
	//当成了org.h2.expression.Rownum，见org.h2.command.Parser.readTerm()
	//sql = "SELECT ROWNUM()"; 
	//这样就没问题了,在这个方法中org.h2.command.Parser.readFunction(Schema, String)
	//把ROW_NUMBER转成org.h2.expression.Rownum了
	//sql = "SELECT ROW_NUMBER()OVER()";
	public static final int ROW_NUMBER = 300;

    private static final int VAR_ARGS = -1;
    private static final long PRECISION_UNKNOWN = -1;

    private static final HashMap<String, FunctionInfo> FUNCTIONS = new java.util.LinkedHashMap<String, FunctionInfo>();//New.hashMap();
    private static final HashMap<String, Integer> DATE_PART = New.hashMap();
    private static final char[] SOUNDEX_INDEX = new char[128];

    protected Expression[] args;

    private final FunctionInfo info;
    private ArrayList<Expression> varArgs;
    private int dataType, scale;
    private long precision = PRECISION_UNKNOWN;
    private int displaySize;
    private final Database database;

    static {
        // DATE_PART
        DATE_PART.put("SQL_TSI_YEAR", Calendar.YEAR);
        DATE_PART.put("YEAR", Calendar.YEAR);
        DATE_PART.put("YYYY", Calendar.YEAR);
        DATE_PART.put("YY", Calendar.YEAR);
        DATE_PART.put("SQL_TSI_MONTH", Calendar.MONTH);
        DATE_PART.put("MONTH", Calendar.MONTH);
        DATE_PART.put("MM", Calendar.MONTH);
        DATE_PART.put("M", Calendar.MONTH);
        DATE_PART.put("SQL_TSI_WEEK", Calendar.WEEK_OF_YEAR);
        DATE_PART.put("WW", Calendar.WEEK_OF_YEAR);
        DATE_PART.put("WK", Calendar.WEEK_OF_YEAR);
        DATE_PART.put("WEEK", Calendar.WEEK_OF_YEAR);
        DATE_PART.put("DAY", Calendar.DAY_OF_MONTH);
        DATE_PART.put("DD", Calendar.DAY_OF_MONTH);
        DATE_PART.put("D", Calendar.DAY_OF_MONTH);
        DATE_PART.put("SQL_TSI_DAY", Calendar.DAY_OF_MONTH);
        DATE_PART.put("DAYOFYEAR", Calendar.DAY_OF_YEAR);
        DATE_PART.put("DAY_OF_YEAR", Calendar.DAY_OF_YEAR);
        DATE_PART.put("DY", Calendar.DAY_OF_YEAR);
        DATE_PART.put("DOY", Calendar.DAY_OF_YEAR);
        DATE_PART.put("SQL_TSI_HOUR", Calendar.HOUR_OF_DAY);
        DATE_PART.put("HOUR", Calendar.HOUR_OF_DAY);
        DATE_PART.put("HH", Calendar.HOUR_OF_DAY);
        DATE_PART.put("SQL_TSI_MINUTE", Calendar.MINUTE);
        DATE_PART.put("MINUTE", Calendar.MINUTE);
        DATE_PART.put("MI", Calendar.MINUTE);
        DATE_PART.put("N", Calendar.MINUTE);
        DATE_PART.put("SQL_TSI_SECOND", Calendar.SECOND);
        DATE_PART.put("SECOND", Calendar.SECOND);
        DATE_PART.put("SS", Calendar.SECOND);
        DATE_PART.put("S", Calendar.SECOND);
        DATE_PART.put("MILLISECOND", Calendar.MILLISECOND);
        DATE_PART.put("MS", Calendar.MILLISECOND);

		// SOUNDEX_INDEX
		// 34个字符(26个大写字母加1到8这8个数字)
		// 7: AEIOUY 及它们的小写(下同)
		// 8: HW
		// 1: BFPV
		// 2: CGJKQSXZ
		// 3: DT
		// 4: L
		// 5: MN
		// 6: R
        String index = "7AEIOUY8HW1BFPV2CGJKQSXZ3DT4L5MN6R";
        char number = 0;
        for (int i = 0, length = index.length(); i < length; i++) {
            char c = index.charAt(i);
            if (c < '9') {
                number = c;
            } else {
                SOUNDEX_INDEX[c] = number;
                SOUNDEX_INDEX[Character.toLowerCase(c)] = number;
            }
        }

        // FUNCTIONS
        addFunction("ABS", ABS, 1, Value.NULL);
        addFunction("ACOS", ACOS, 1, Value.DOUBLE);
        addFunction("ASIN", ASIN, 1, Value.DOUBLE);
        addFunction("ATAN", ATAN, 1, Value.DOUBLE);
        addFunction("ATAN2", ATAN2, 2, Value.DOUBLE);
        addFunction("BITAND", BITAND, 2, Value.LONG);
        addFunction("BITOR", BITOR, 2, Value.LONG);
        addFunction("BITXOR", BITXOR, 2, Value.LONG);
        addFunction("CEILING", CEILING, 1, Value.DOUBLE);
        addFunction("CEIL", CEILING, 1, Value.DOUBLE);
        addFunction("COS", COS, 1, Value.DOUBLE);
        addFunction("COSH", COSH, 1, Value.DOUBLE);
        addFunction("COT", COT, 1, Value.DOUBLE);
        addFunction("DEGREES", DEGREES, 1, Value.DOUBLE);
        addFunction("EXP", EXP, 1, Value.DOUBLE);
        addFunction("FLOOR", FLOOR, 1, Value.DOUBLE);
        addFunction("LOG", LOG, 1, Value.DOUBLE);
        addFunction("LN", LN, 1, Value.DOUBLE);
        addFunction("LOG10", LOG10, 1, Value.DOUBLE);
        addFunction("MOD", MOD, 2, Value.LONG);
        addFunction("PI", PI, 0, Value.DOUBLE);
        addFunction("POWER", POWER, 2, Value.DOUBLE);
        addFunction("RADIANS", RADIANS, 1, Value.DOUBLE);
        // RAND without argument: get the next value
        // RAND with one argument: seed the random generator
        addFunctionNotDeterministic("RAND", RAND, VAR_ARGS, Value.DOUBLE);
        addFunctionNotDeterministic("RANDOM", RAND, VAR_ARGS, Value.DOUBLE);
        addFunction("ROUND", ROUND, VAR_ARGS, Value.DOUBLE);
        addFunction("ROUNDMAGIC", ROUNDMAGIC, 1, Value.DOUBLE);
        addFunction("SIGN", SIGN, 1, Value.INT);
        addFunction("SIN", SIN, 1, Value.DOUBLE);
        addFunction("SINH", SINH, 1, Value.DOUBLE);
        addFunction("SQRT", SQRT, 1, Value.DOUBLE);
        addFunction("TAN", TAN, 1, Value.DOUBLE);
        addFunction("TANH", TANH, 1, Value.DOUBLE);
        addFunction("TRUNCATE", TRUNCATE, VAR_ARGS, Value.NULL);
        // same as TRUNCATE
        addFunction("TRUNC", TRUNCATE, VAR_ARGS, Value.NULL);
        addFunction("HASH", HASH, 3, Value.BYTES);
        addFunction("ENCRYPT", ENCRYPT, 3, Value.BYTES);
        addFunction("DECRYPT", DECRYPT, 3, Value.BYTES);
        addFunctionNotDeterministic("SECURE_RAND", SECURE_RAND, 1, Value.BYTES);
        addFunction("COMPRESS", COMPRESS, VAR_ARGS, Value.BYTES);
        addFunction("EXPAND", EXPAND, 1, Value.BYTES);
        addFunction("ZERO", ZERO, 0, Value.INT);
        addFunctionNotDeterministic("RANDOM_UUID", RANDOM_UUID, 0, Value.UUID);
        addFunctionNotDeterministic("SYS_GUID", RANDOM_UUID, 0, Value.UUID);
        // string
        addFunction("ASCII", ASCII, 1, Value.INT);
        addFunction("BIT_LENGTH", BIT_LENGTH, 1, Value.LONG);
        addFunction("CHAR", CHAR, 1, Value.STRING);
        addFunction("CHR", CHAR, 1, Value.STRING);
        addFunction("CHAR_LENGTH", CHAR_LENGTH, 1, Value.INT);
        // same as CHAR_LENGTH
        addFunction("CHARACTER_LENGTH", CHAR_LENGTH, 1, Value.INT);
        addFunctionWithNull("CONCAT", CONCAT, VAR_ARGS, Value.STRING);
        addFunctionWithNull("CONCAT_WS", CONCAT_WS, VAR_ARGS, Value.STRING);
        addFunction("DIFFERENCE", DIFFERENCE, 2, Value.INT);
        addFunction("HEXTORAW", HEXTORAW, 1, Value.STRING);
        addFunctionWithNull("INSERT", INSERT, 4, Value.STRING);
        addFunction("LCASE", LCASE, 1, Value.STRING);
        addFunction("LEFT", LEFT, 2, Value.STRING);
        addFunction("LENGTH", LENGTH, 1, Value.LONG);
        // 2 or 3 arguments
        addFunction("LOCATE", LOCATE, VAR_ARGS, Value.INT);
        // alias for MSSQLServer
        addFunction("CHARINDEX", LOCATE, VAR_ARGS, Value.INT);
        // same as LOCATE with 2 arguments
        addFunction("POSITION", LOCATE, 2, Value.INT);
        addFunction("INSTR", INSTR, VAR_ARGS, Value.INT);
        addFunction("LTRIM", LTRIM, VAR_ARGS, Value.STRING);
        addFunction("OCTET_LENGTH", OCTET_LENGTH, 1, Value.LONG);
        addFunction("RAWTOHEX", RAWTOHEX, 1, Value.STRING);
        addFunction("REPEAT", REPEAT, 2, Value.STRING);
        addFunction("REPLACE", REPLACE, VAR_ARGS, Value.STRING);
        addFunction("RIGHT", RIGHT, 2, Value.STRING);
        addFunction("RTRIM", RTRIM, VAR_ARGS, Value.STRING);
        addFunction("SOUNDEX", SOUNDEX, 1, Value.STRING);
        addFunction("SPACE", SPACE, 1, Value.STRING);
        addFunction("SUBSTR", SUBSTR, VAR_ARGS, Value.STRING);
        addFunction("SUBSTRING", SUBSTRING, VAR_ARGS, Value.STRING);
        addFunction("UCASE", UCASE, 1, Value.STRING);
        addFunction("LOWER", LOWER, 1, Value.STRING);
        addFunction("UPPER", UPPER, 1, Value.STRING);
        addFunction("POSITION", POSITION, 2, Value.INT);
        addFunction("TRIM", TRIM, VAR_ARGS, Value.STRING);
        addFunction("STRINGENCODE", STRINGENCODE, 1, Value.STRING);
        addFunction("STRINGDECODE", STRINGDECODE, 1, Value.STRING);
        addFunction("STRINGTOUTF8", STRINGTOUTF8, 1, Value.BYTES);
        addFunction("UTF8TOSTRING", UTF8TOSTRING, 1, Value.STRING);
        addFunction("XMLATTR", XMLATTR, 2, Value.STRING);
        addFunctionWithNull("XMLNODE", XMLNODE, VAR_ARGS, Value.STRING);
        addFunction("XMLCOMMENT", XMLCOMMENT, 1, Value.STRING);
        addFunction("XMLCDATA", XMLCDATA, 1, Value.STRING);
        addFunction("XMLSTARTDOC", XMLSTARTDOC, 0, Value.STRING);
        addFunction("XMLTEXT", XMLTEXT, VAR_ARGS, Value.STRING);
        addFunction("REGEXP_REPLACE", REGEXP_REPLACE, 3, Value.STRING);
        addFunction("RPAD", RPAD, VAR_ARGS, Value.STRING);
        addFunction("LPAD", LPAD, VAR_ARGS, Value.STRING);
        addFunction("TO_CHAR", TO_CHAR, VAR_ARGS, Value.STRING);
        addFunction("ORA_HASH", ORA_HASH, VAR_ARGS, Value.INT);
        addFunction("TRANSLATE", TRANSLATE, 3, Value.STRING);

        // date
        addFunctionNotDeterministic("CURRENT_DATE", CURRENT_DATE,
                0, Value.DATE);
        addFunctionNotDeterministic("CURDATE", CURDATE,
                0, Value.DATE);
        // alias for MSSQLServer
        addFunctionNotDeterministic("GETDATE", CURDATE,
                0, Value.DATE);
        addFunctionNotDeterministic("CURRENT_TIME", CURRENT_TIME,
                0, Value.TIME);
        addFunctionNotDeterministic("CURTIME", CURTIME,
                0, Value.TIME);
        addFunctionNotDeterministic("CURRENT_TIMESTAMP", CURRENT_TIMESTAMP,
                VAR_ARGS, Value.TIMESTAMP);
        addFunctionNotDeterministic("NOW", NOW,
                VAR_ARGS, Value.TIMESTAMP);
        addFunction("DATEADD", DATE_ADD,
                3, Value.TIMESTAMP);
        addFunction("TIMESTAMPADD", DATE_ADD,
                3, Value.LONG);
        addFunction("DATEDIFF", DATE_DIFF,
                3, Value.LONG);
        addFunction("TIMESTAMPDIFF", DATE_DIFF,
                3, Value.LONG);
        addFunction("DAYNAME", DAY_NAME,
                1, Value.STRING);
        addFunction("DAYNAME", DAY_NAME,
                1, Value.STRING);
        addFunction("DAY", DAY_OF_MONTH,
                1, Value.INT);
        addFunction("DAY_OF_MONTH", DAY_OF_MONTH,
                1, Value.INT);
        addFunction("DAY_OF_WEEK", DAY_OF_WEEK,
                1, Value.INT);
        addFunction("DAY_OF_YEAR", DAY_OF_YEAR,
                1, Value.INT);
        addFunction("DAYOFMONTH", DAY_OF_MONTH,
                1, Value.INT);
        addFunction("DAYOFWEEK", DAY_OF_WEEK,
                1, Value.INT);
        addFunction("DAYOFYEAR", DAY_OF_YEAR,
                1, Value.INT);
        addFunction("HOUR", HOUR,
                1, Value.INT);
        addFunction("MINUTE", MINUTE,
                1, Value.INT);
        addFunction("MONTH", MONTH,
                1, Value.INT);
        addFunction("MONTHNAME", MONTH_NAME,
                1, Value.STRING);
        addFunction("QUARTER", QUARTER,
                1, Value.INT);
        addFunction("SECOND", SECOND,
                1, Value.INT);
        addFunction("WEEK", WEEK,
                1, Value.INT);
        addFunction("YEAR", YEAR,
                1, Value.INT);
        addFunction("EXTRACT", EXTRACT,
                2, Value.INT);
        addFunctionWithNull("FORMATDATETIME", FORMATDATETIME,
                VAR_ARGS, Value.STRING);
        addFunctionWithNull("PARSEDATETIME", PARSEDATETIME,
                VAR_ARGS, Value.TIMESTAMP);
        addFunction("ISO_YEAR", ISO_YEAR,
                1, Value.INT);
        addFunction("ISO_WEEK", ISO_WEEK,
                1, Value.INT);
        addFunction("ISO_DAY_OF_WEEK", ISO_DAY_OF_WEEK,
                1, Value.INT);
        // system
        addFunctionNotDeterministic("DATABASE", DATABASE,
                0, Value.STRING);
        addFunctionNotDeterministic("USER", USER,
                0, Value.STRING);
        addFunctionNotDeterministic("CURRENT_USER", CURRENT_USER,
                0, Value.STRING);
        addFunctionNotDeterministic("IDENTITY", IDENTITY,
                0, Value.LONG);
        addFunctionNotDeterministic("SCOPE_IDENTITY", SCOPE_IDENTITY,
                0, Value.LONG);
        addFunctionNotDeterministic("IDENTITY_VAL_LOCAL", IDENTITY,
                0, Value.LONG);
        addFunctionNotDeterministic("LAST_INSERT_ID", IDENTITY,
                0, Value.LONG);
        addFunctionNotDeterministic("LASTVAL", IDENTITY,
                0, Value.LONG);
        addFunctionNotDeterministic("AUTOCOMMIT", AUTOCOMMIT,
                0, Value.BOOLEAN);
        addFunctionNotDeterministic("READONLY", READONLY,
                0, Value.BOOLEAN);
        addFunction("DATABASE_PATH", DATABASE_PATH,
                0, Value.STRING);
        addFunctionNotDeterministic("LOCK_TIMEOUT", LOCK_TIMEOUT,
                0, Value.INT);
        addFunctionWithNull("IFNULL", IFNULL,
                2, Value.NULL);
        addFunctionWithNull("ISNULL", IFNULL,
                2, Value.NULL);
        addFunctionWithNull("CASEWHEN", CASEWHEN,
                3, Value.NULL);
        addFunctionWithNull("CONVERT", CONVERT,
                1, Value.NULL);
        addFunctionWithNull("CAST", CAST,
                1, Value.NULL);
        addFunctionWithNull("TRUNCATE_VALUE", TRUNCATE_VALUE,
                3, Value.NULL);
        addFunctionWithNull("COALESCE", COALESCE,
                VAR_ARGS, Value.NULL);
        addFunctionWithNull("NVL", COALESCE,
                VAR_ARGS, Value.NULL);
        addFunctionWithNull("NVL2", NVL2,
                3, Value.NULL);
        addFunctionWithNull("NULLIF", NULLIF,
                2, Value.NULL);
        addFunctionWithNull("CASE", CASE,
                VAR_ARGS, Value.NULL);
        addFunctionNotDeterministic("NEXTVAL", NEXTVAL,
                VAR_ARGS, Value.LONG);
        addFunctionNotDeterministic("CURRVAL", CURRVAL,
                VAR_ARGS, Value.LONG);
        addFunction("ARRAY_GET", ARRAY_GET,
                2, Value.STRING);
        addFunction("ARRAY_CONTAINS", ARRAY_CONTAINS,
                2, Value.BOOLEAN, false, true, true);
        addFunction("CSVREAD", CSVREAD,
                VAR_ARGS, Value.RESULT_SET, false, false, false);
        addFunction("CSVWRITE", CSVWRITE,
                VAR_ARGS, Value.INT, false, false, true);
        addFunctionNotDeterministic("MEMORY_FREE", MEMORY_FREE,
                0, Value.INT);
        addFunctionNotDeterministic("MEMORY_USED", MEMORY_USED,
                0, Value.INT);
        addFunctionNotDeterministic("LOCK_MODE", LOCK_MODE,
                0, Value.INT);
        addFunctionNotDeterministic("SCHEMA", SCHEMA,
                0, Value.STRING);
        addFunctionNotDeterministic("SESSION_ID", SESSION_ID,
                0, Value.INT);
        addFunction("ARRAY_LENGTH", ARRAY_LENGTH,
                1, Value.INT);
        addFunctionNotDeterministic("LINK_SCHEMA", LINK_SCHEMA,
                6, Value.RESULT_SET);
        addFunctionWithNull("LEAST", LEAST,
                VAR_ARGS, Value.NULL);
        addFunctionWithNull("GREATEST", GREATEST,
                VAR_ARGS, Value.NULL);
        addFunctionNotDeterministic("CANCEL_SESSION", CANCEL_SESSION,
                1, Value.BOOLEAN);
        addFunction("SET", SET,
                2, Value.NULL, false, false, true);
        addFunction("FILE_READ", FILE_READ,
                VAR_ARGS, Value.NULL, false, false, true);
        addFunctionNotDeterministic("TRANSACTION_ID", TRANSACTION_ID,
                0, Value.STRING);
        addFunctionWithNull("DECODE", DECODE,
                VAR_ARGS, Value.NULL);
        addFunctionNotDeterministic("DISK_SPACE_USED", DISK_SPACE_USED,
                1, Value.LONG);
        addFunction("H2VERSION", H2VERSION, 0, Value.STRING);

        // TableFunction
        addFunctionWithNull("TABLE", TABLE,
                VAR_ARGS, Value.RESULT_SET);
        addFunctionWithNull("TABLE_DISTINCT", TABLE_DISTINCT,
                VAR_ARGS, Value.RESULT_SET);

        // pseudo function
        addFunctionWithNull("ROW_NUMBER", ROW_NUMBER, 0, Value.LONG);

        // ON DUPLICATE KEY VALUES function
        addFunction("VALUES", VALUES, 1, Value.NULL, false, true, false);
    }

    protected Function(Database database, FunctionInfo info) {
        this.database = database;
        this.info = info;
        if (info.parameterCount == VAR_ARGS) {
            varArgs = New.arrayList();
        } else {
            args = new Expression[info.parameterCount];
        }
    }

    private static void addFunction(String name, int type, int parameterCount,
            int dataType, boolean nullIfParameterIsNull, boolean deterministic,
            boolean bufferResultSetToLocalTemp) { //7个字段
        FunctionInfo info = new FunctionInfo();
        info.name = name;
        info.type = type;
        info.parameterCount = parameterCount;
        info.dataType = dataType;
        info.nullIfParameterIsNull = nullIfParameterIsNull;
        info.deterministic = deterministic;
        info.bufferResultSetToLocalTemp = bufferResultSetToLocalTemp;
        FUNCTIONS.put(name, info);
    }

    private static void addFunctionNotDeterministic(String name, int type,
            int parameterCount, int dataType) {
        addFunction(name, type, parameterCount, dataType, true, false, true);
    }

    private static void addFunction(String name, int type, int parameterCount,
            int dataType) {
        addFunction(name, type, parameterCount, dataType, true, true, true);
    }

    private static void addFunctionWithNull(String name, int type,
            int parameterCount, int dataType) {
        addFunction(name, type, parameterCount, dataType, false, true, true);
    }

    /**
     * Get the function info object for this function, or null if there is no
     * such function.
     *
     * @param name the function name
     * @return the function info
     */
    private static FunctionInfo getFunctionInfo(String name) {
        return FUNCTIONS.get(name);
    }

	// 我加上的
	public static java.util.Collection<FunctionInfo> getFunctionInfos() {
		return FUNCTIONS.values();
	}

    /**
     * Get an instance of the given function for this database.
     * If no function with this name is found, null is returned.
     *
     * @param database the database
     * @param name the function name
     * @return the function object or null
     */
    public static Function getFunction(Database database, String name) {
        if (!database.getSettings().databaseToUpper) {
            // if not yet converted to uppercase, do it now
            name = StringUtils.toUpperEnglish(name);
        }
        FunctionInfo info = getFunctionInfo(name);
        if (info == null) {
            return null;
        }
        switch(info.type) {
        case TABLE:
        case TABLE_DISTINCT:
            return new TableFunction(database, info, Long.MAX_VALUE);
        default:
            return new Function(database, info);
        }
    }

    /**
     * Set the parameter expression at the given index.
     *
     * @param index the index (0, 1,...)
     * @param param the expression
     */
    public void setParameter(int index, Expression param) {
        if (varArgs != null) {
            varArgs.add(param);
        } else {
            if (index >= args.length) {
                throw DbException.get(ErrorCode.INVALID_PARAMETER_COUNT_2,
                        info.name, "" + args.length);
            }
            args[index] = param;
        }
    }

    private static strictfp double log10(double value) {
        return roundMagic(StrictMath.log(value) / StrictMath.log(10));
    }

    @Override
    public Value getValue(Session session) {
        return getValueWithArgs(session, args);
    }

    private Value getSimpleValue(Session session, Value v0, Expression[] args,
            Value[] values) {
        Value result;
        switch (info.type) {
        //下面是数值函数, 共28个
        case ABS:
            result = v0.getSignum() >= 0 ? v0 : v0.negate();
            break;
        case ACOS:
            result = ValueDouble.get(Math.acos(v0.getDouble()));
            break;
        case ASIN:
            result = ValueDouble.get(Math.asin(v0.getDouble()));
            break;
        case ATAN:
            result = ValueDouble.get(Math.atan(v0.getDouble()));
            break;
        case CEILING:
        	//sql = "SELECT CEILING(1.22)"; //2.0
    		//sql = "SELECT CEILING(0.22)"; //1.0 //天花板
            result = ValueDouble.get(Math.ceil(v0.getDouble()));
            break;
        case COS:
            result = ValueDouble.get(Math.cos(v0.getDouble()));
            break;
        case COSH:
            result = ValueDouble.get(Math.cosh(v0.getDouble()));
            break;
        case COT: {
            double d = Math.tan(v0.getDouble());
            if (d == 0.0) {
                throw DbException.get(ErrorCode.DIVISION_BY_ZERO_1, getSQL());
            }
            result = ValueDouble.get(1. / d);
            break;
        }
        case DEGREES:
            result = ValueDouble.get(Math.toDegrees(v0.getDouble()));
            break;
        case EXP:
            result = ValueDouble.get(Math.exp(v0.getDouble()));
            break;
        case FLOOR:
        	//sql = "SELECT FLOOR(1.22)"; //1.0
    		//sql = "SELECT FLOOR(0.22)"; //0.0 //地板
            result = ValueDouble.get(Math.floor(v0.getDouble()));
            break;
        case LN: //底数e的多少次幂是v0
            result = ValueDouble.get(Math.log(v0.getDouble()));
            break;
        case LOG:
            if (database.getMode().logIsLogBase10) { //只有PostgreSQL才把LOG和LN看成一样，其他数据库把把LOG和LOG10
                result = ValueDouble.get(Math.log10(v0.getDouble()));
            } else {
                result = ValueDouble.get(Math.log(v0.getDouble()));
            }
            break;
        case LOG10: //底数10的多少次幂是v0
            result = ValueDouble.get(log10(v0.getDouble()));
            break;
        case PI:
            result = ValueDouble.get(Math.PI);
            break;
        case RADIANS:
            result = ValueDouble.get(Math.toRadians(v0.getDouble()));
            break;
        case RAND: {
            if (v0 != null) {
                session.getRandom().setSeed(v0.getInt());
            }
            result = ValueDouble.get(session.getRandom().nextDouble());
            break;
        }
        case ROUNDMAGIC:
            result = ValueDouble.get(roundMagic(v0.getDouble()));
            break;
        case SIGN:
            result = ValueInt.get(v0.getSignum());
            break;
        case SIN:
            result = ValueDouble.get(Math.sin(v0.getDouble()));
            break;
        case SINH:
            result = ValueDouble.get(Math.sinh(v0.getDouble()));
            break;
        case SQRT:
            result = ValueDouble.get(Math.sqrt(v0.getDouble()));
            break;
        case TAN:
            result = ValueDouble.get(Math.tan(v0.getDouble()));
            break;
        case TANH:
            result = ValueDouble.get(Math.tanh(v0.getDouble()));
            break;
        case SECURE_RAND:
            result = ValueBytes.getNoCopy(
                    MathUtils.secureRandomBytes(v0.getInt()));
            break;
        case EXPAND: //解压，对应COMPRESS函数
        	//sql = "SELECT EXPAND(x'1234')"; //只能接COMPRESS函数
    		//sql = "SELECT UTF8TOSTRING(EXPAND(COMPRESS(STRINGTOUTF8('Test'))))";
            result = ValueBytes.getNoCopy(CompressTool.getInstance().expand(v0.getBytesNoCopy()));
            break;
        case ZERO:
            result = ValueInt.get(0);
            break;
        case RANDOM_UUID:
            result = ValueUuid.getNewRandom();
            break;
        //下面是字符串函数, 共23个
            // string
        case ASCII: {
            String s = v0.getString();
            if (s.length() == 0) {
                result = ValueNull.INSTANCE;
            } else {
                result = ValueInt.get(s.charAt(0));
            }
            break;
        }
        case BIT_LENGTH:
            result = ValueLong.get(16 * length(v0));
            break;
        case CHAR:
            result = ValueString.get(String.valueOf((char) v0.getInt()),
                    database.getMode().treatEmptyStringsAsNull);
            break;
        case CHAR_LENGTH:
        case LENGTH:
            result = ValueLong.get(length(v0));
            break;
        case OCTET_LENGTH:
            result = ValueLong.get(2 * length(v0));
            break;
        case CONCAT_WS: //表示:concat with separator
        case CONCAT: {
            result = ValueNull.INSTANCE;
            int start = 0;
            String separator = "";
            if (info.type == CONCAT_WS) {
                start = 1;
                separator = getNullOrValue(session, args, values, 0).getString();
            }
            for (int i = start; i < args.length; i++) {
                Value v = getNullOrValue(session, args, values, i);
                if (v == ValueNull.INSTANCE) {
                    continue;
                }
                if (result == ValueNull.INSTANCE) {
                    result = v;
                } else {
                    String tmp = v.getString();
                    if (!StringUtils.isNullOrEmpty(separator)
                            && !StringUtils.isNullOrEmpty(tmp)) {
                        tmp = separator.concat(tmp);
                    }
                    result = ValueString.get(result.getString().concat(tmp),
                            database.getMode().treatEmptyStringsAsNull);
                }
            }
            if (info.type == CONCAT_WS) {
                if (separator != null && result == ValueNull.INSTANCE) {
                    result = ValueString.get("",
                            database.getMode().treatEmptyStringsAsNull);
                }
            }
            break;
        }
        case HEXTORAW:
            result = ValueString.get(hexToRaw(v0.getString()),
                    database.getMode().treatEmptyStringsAsNull);
            break;
        case LOWER:
        case LCASE:
            // TODO this is locale specific, need to document or provide a way
            // to set the locale
            result = ValueString.get(v0.getString().toLowerCase(),
                    database.getMode().treatEmptyStringsAsNull);
            break;
        case RAWTOHEX:
            result = ValueString.get(rawToHex(v0.getString()),
                    database.getMode().treatEmptyStringsAsNull);
            break;
        case SOUNDEX:
            result = ValueString.get(getSoundex(v0.getString()),
                    database.getMode().treatEmptyStringsAsNull);
            break;
        case SPACE: {
            int len = Math.max(0, v0.getInt());
            char[] chars = new char[len];
            for (int i = len - 1; i >= 0; i--) {
                chars[i] = ' ';
            }
            result = ValueString.get(new String(chars),
                    database.getMode().treatEmptyStringsAsNull);
            break;
        }
        case UPPER:
        case UCASE:
            // TODO this is locale specific, need to document or provide a way
            // to set the locale
            result = ValueString.get(v0.getString().toUpperCase(),
                    database.getMode().treatEmptyStringsAsNull);
            break;
        case STRINGENCODE:
            result = ValueString.get(StringUtils.javaEncode(v0.getString()),
                    database.getMode().treatEmptyStringsAsNull);
            break;
        case STRINGDECODE:
            result = ValueString.get(StringUtils.javaDecode(v0.getString()),
                    database.getMode().treatEmptyStringsAsNull);
            break;
        case STRINGTOUTF8:
            result = ValueBytes.getNoCopy(v0.getString().
                    getBytes(Constants.UTF8));
            break;
        case UTF8TOSTRING:
            result = ValueString.get(new String(v0.getBytesNoCopy(),
                    Constants.UTF8),
                    database.getMode().treatEmptyStringsAsNull);
            break;
        case XMLCOMMENT:
            result = ValueString.get(StringUtils.xmlComment(v0.getString()),
                    database.getMode().treatEmptyStringsAsNull);
            break;
        case XMLCDATA:
            result = ValueString.get(StringUtils.xmlCData(v0.getString()),
                    database.getMode().treatEmptyStringsAsNull);
            break;
        case XMLSTARTDOC:
            result = ValueString.get(StringUtils.xmlStartDoc(),
                    database.getMode().treatEmptyStringsAsNull);
            break;
        //下面是时间与日期函数, 共21个
        case DAY_NAME: {
            SimpleDateFormat dayName = new SimpleDateFormat(
                    "EEEE", Locale.ENGLISH);
            result = ValueString.get(dayName.format(v0.getDate()),
                    database.getMode().treatEmptyStringsAsNull);
            break;
        }
        case DAY_OF_MONTH:
            result = ValueInt.get(DateTimeUtils.getDatePart(v0.getDate(),
                    Calendar.DAY_OF_MONTH));
            break;
        case DAY_OF_WEEK:
        	//周日，周一............................................, 周六
        	//SUNDAY, MONDAY, TUESDAY, WEDNESDAY, THURSDAY, FRIDAY, SATURDAY
        	//数字是1, 2, 3... , 7，所以周一对应的数字是2
            result = ValueInt.get(DateTimeUtils.getDatePart(v0.getDate(), Calendar.DAY_OF_WEEK));
            break;
        case DAY_OF_YEAR:
            result = ValueInt.get(DateTimeUtils.getDatePart(v0.getDate(),
                    Calendar.DAY_OF_YEAR));
            break;
        case HOUR:
            result = ValueInt.get(DateTimeUtils.getDatePart(v0.getTimestamp(),
                    Calendar.HOUR_OF_DAY));
            break;
        case MINUTE:
            result = ValueInt.get(DateTimeUtils.getDatePart(v0.getTimestamp(),
                    Calendar.MINUTE));
            break;
        case MONTH:
            result = ValueInt.get(DateTimeUtils.getDatePart(v0.getDate(),
                    Calendar.MONTH));
            break;
        case MONTH_NAME: {
        	//sql = "SELECT MONTHNAME(CURRENT_DATE)"; //不是MONTH_NAME，没有下划线
            SimpleDateFormat monthName = new SimpleDateFormat("MMMM", Locale.ENGLISH);
            result = ValueString.get(monthName.format(v0.getDate()),
                    database.getMode().treatEmptyStringsAsNull);
            break;
        }
        case QUARTER:
        	//第几个季度，用1、2、3、4表示
        	//因为DateTimeUtils.getDatePart(v0.getDate(), Calendar.MONTH)返回的月份加了1，所以这里要减一
        	//0, 1, 2, 3这4个数除以3都是0，所以要加1，同样其他的月份也类似
            result = ValueInt.get((DateTimeUtils.getDatePart(v0.getDate(), Calendar.MONTH) - 1) / 3 + 1);
            break;
        case SECOND:
            result = ValueInt.get(DateTimeUtils.getDatePart(v0.getTimestamp(),
                    Calendar.SECOND));
            break;
        case WEEK:
            result = ValueInt.get(DateTimeUtils.getDatePart(v0.getDate(),
                    Calendar.WEEK_OF_YEAR));
            break;
        case YEAR:
            result = ValueInt.get(DateTimeUtils.getDatePart(v0.getDate(),
                    Calendar.YEAR));
            break;
        case ISO_YEAR:
            result = ValueInt.get(DateTimeUtils.getIsoYear(v0.getDate()));
            break;
        case ISO_WEEK:
            result = ValueInt.get(DateTimeUtils.getIsoWeek(v0.getDate()));
            break;
        case ISO_DAY_OF_WEEK:
        	//这个就正常了，周1用数字1表示，跟DAY_OF_WEEK不一样
            result = ValueInt.get(DateTimeUtils.getIsoDayOfWeek(v0.getDate()));
            break;
        case CURDATE:
        case CURRENT_DATE: {
            long now = session.getTransactionStart();
            // need to normalize
            result = ValueDate.fromMillis(now);
            break;
        }
        case CURTIME:
        case CURRENT_TIME: {
            long now = session.getTransactionStart();
            // need to normalize
            result = ValueTime.fromMillis(now);
            break;
        }
        case NOW:
        case CURRENT_TIMESTAMP: {
            long now = session.getTransactionStart();
            ValueTimestamp vt = ValueTimestamp.fromMillis(now);
            //NOW(1)表示毫秒数只保留一位，如NOW()="2012-12-03 22:03:44.647" 则NOW(1)="2012-12-03 22:03:44.6"
    		//毫秒数一般是3位，如果NOW(100)，100>3了，所以NOW(100)跟NOW()一样
            if (v0 != null) {
                Mode mode = database.getMode();
                //org.h2.value.ValueTimestamp.convertScale(boolean, int)忽视convertOnlyToSmallerScale参数
                //所以convertOnlyToSmallerScale没用的
                vt = (ValueTimestamp) vt.convertScale(mode.convertOnlyToSmallerScale, v0.getInt());
            }
            result = vt;
            break;
        }
        //下面是系统函数 ,共29个，少了3个: ROW_NUMBER、TABLE、TABLE_DISTINCT
        //ROW_NUMBER函数虽然定义了，但ROW_NUMBER()函数无效，不支持这样的语法
		//sql = "SELECT ROW_NUMBER()"; 
		//ROWNUM函数虽然没有定义，但ROWNUM()是有效，Parser在解析时把他当成ROWNUM伪字段处理
		//当成了org.h2.expression.Rownum，见org.h2.command.Parser.readTerm()
		//sql = "SELECT ROWNUM()"; 
        //这样就没问题了,在这个方法中org.h2.command.Parser.readFunction(Schema, String)
		//把ROW_NUMBER转成org.h2.expression.Rownum了
		//sql = "SELECT ROW_NUMBER()OVER()";
        
        //在这个方法中
        //org.h2.command.Parser.readFunction(Schema, String)
        //把TABLE、TABLE_DISTINCT转成TableFunction了。
        case DATABASE:
            result = ValueString.get(database.getShortName(),
                    database.getMode().treatEmptyStringsAsNull);
            break;
        case USER:
        case CURRENT_USER:
            result = ValueString.get(session.getUser().getName(),
                    database.getMode().treatEmptyStringsAsNull);
            break;
        case IDENTITY:
            result = session.getLastIdentity();
            break;
        case SCOPE_IDENTITY:
            result = session.getLastScopeIdentity();
            break;
        case AUTOCOMMIT:
            result = ValueBoolean.get(session.getAutoCommit());
            break;
        case READONLY:
            result = ValueBoolean.get(database.isReadOnly());
            break;
        case DATABASE_PATH: {
            String path = database.getDatabasePath();
            result = path == null ?
                    (Value) ValueNull.INSTANCE : ValueString.get(path,
                    database.getMode().treatEmptyStringsAsNull);
            break;
        }
        case LOCK_TIMEOUT:
            result = ValueInt.get(session.getLockTimeout());
            break;
        case DISK_SPACE_USED:
            result = ValueLong.get(getDiskSpaceUsed(session, v0));
            break;
        case CAST:
        case CONVERT: {
            v0 = v0.convertTo(dataType);
            Mode mode = database.getMode();
            v0 = v0.convertScale(mode.convertOnlyToSmallerScale, scale);
            v0 = v0.convertPrecision(getPrecision(), false);
            result = v0;
            break;
        }
        case MEMORY_FREE:
            session.getUser().checkAdmin();
            result = ValueInt.get(Utils.getMemoryFree());
            break;
        case MEMORY_USED:
            session.getUser().checkAdmin();
            result = ValueInt.get(Utils.getMemoryUsed());
            break;
        case LOCK_MODE:
            result = ValueInt.get(database.getLockMode());
            break;
        case SCHEMA:
            result = ValueString.get(session.getCurrentSchemaName(),
                    database.getMode().treatEmptyStringsAsNull);
            break;
        case SESSION_ID:
            result = ValueInt.get(session.getId());
            break;
        case IFNULL: {
        	//如果vo不为null返回vo，否则返回v1s
            result = v0;
            if (v0 == ValueNull.INSTANCE) {
                result = getNullOrValue(session, args, values, 1);
            }
            break;
        }
        case CASEWHEN: {
            Value v;
            if (v0 == ValueNull.INSTANCE ||
                    !v0.getBoolean().booleanValue()) {
                v = getNullOrValue(session, args, values, 2);
            } else {
                v = getNullOrValue(session, args, values, 1);
            }
            result = v.convertTo(dataType);
            break;
        }
        case DECODE: {
            int index = -1;
            for (int i = 1, len = args.length - 1; i < len; i += 2) {
                if (database.areEqual(v0,
                        getNullOrValue(session, args, values, i))) {
                    index = i + 1;
                    break; //要加break 见: E:\H2\my-h2\my-h2-docs\00 H2代码Bug\bug汇总.java中的1
                }
            }
            if (index < 0 && args.length % 2 == 0) {
                index = args.length - 1;
            }
            Value v = index < 0 ? ValueNull.INSTANCE :
                    getNullOrValue(session, args, values, index);
            result = v.convertTo(dataType);
            break;
        }
        case NVL2: {
            Value v;
            if (v0 == ValueNull.INSTANCE) {
                v = getNullOrValue(session, args, values, 2);
            } else {
                v = getNullOrValue(session, args, values, 1);
            }
            result = v.convertTo(dataType);
            break;
        }
        case COALESCE: { //返回第一个不为null的
            result = v0;
            for (int i = 0; i < args.length; i++) {
                Value v = getNullOrValue(session, args, values, i);
                if (!(v == ValueNull.INSTANCE)) {
                    result = v.convertTo(dataType);
                    break;
                }
            }
            break;
        }
        case GREATEST: //最大的一个
        case LEAST: { //最小的一个
            result = ValueNull.INSTANCE;
            for (int i = 0; i < args.length; i++) {
                Value v = getNullOrValue(session, args, values, i);
                if (!(v == ValueNull.INSTANCE)) {
                    v = v.convertTo(dataType);
                    if (result == ValueNull.INSTANCE) {
                        result = v;
                    } else {
                        int comp = database.compareTypeSave(result, v);
                        if (info.type == GREATEST && comp < 0) {
                            result = v;
                        } else if (info.type == LEAST && comp > 0) {
                            result = v;
                        }
                    }
                }
            }
            break;
        }
        case CASE: {
            Expression then = null;
            if (v0 == null) {
                // Searched CASE expression
                // (null, when, then)
                // (null, when, then, else)
                // (null, when, then, when, then)
                // (null, when, then, when, then, else)
                for (int i = 1, len = args.length - 1; i < len; i += 2) {
                    Value when = args[i].getValue(session);
                    if (!(when == ValueNull.INSTANCE) &&
                            when.getBoolean().booleanValue()) {
                        then = args[i + 1];
                        break;
                    }
                }
            } else {
                // Simple CASE expression
                // (expr, when, then)
                // (expr, when, then, else)
                // (expr, when, then, when, then)
                // (expr, when, then, when, then, else)
                if (!(v0 == ValueNull.INSTANCE)) {
                    for (int i = 1, len = args.length - 1; i < len; i += 2) {
                        Value when = args[i].getValue(session);
                        if (database.areEqual(v0, when)) {
                            then = args[i + 1];
                            break;
                        }
                    }
                }
            }
            if (then == null && args.length % 2 == 0) {
                // then = elsePart
                then = args[args.length - 1];
            }
            Value v = then == null ? ValueNull.INSTANCE : then.getValue(session);
            result = v.convertTo(dataType);
            break;
        }
        case ARRAY_GET: {
            if (v0.getType() == Value.ARRAY) {
                Value v1 = getNullOrValue(session, args, values, 1);
                int element = v1.getInt(); //下标从1开始
                Value[] list = ((ValueArray) v0).getList();
                if (element < 1 || element > list.length) {
                    result = ValueNull.INSTANCE;
                } else {
                    result = list[element - 1];
                }
            } else {
                result = ValueNull.INSTANCE;
            }
            break;
        }
        case ARRAY_LENGTH: {
            if (v0.getType() == Value.ARRAY) {
                Value[] list = ((ValueArray) v0).getList();
                result = ValueInt.get(list.length);
            } else {
                result = ValueNull.INSTANCE;
            }
            break;
        }
        case ARRAY_CONTAINS: {
            result = ValueBoolean.get(false);
            if (v0.getType() == Value.ARRAY) {
                Value v1 = getNullOrValue(session, args, values, 1);
                Value[] list = ((ValueArray) v0).getList();
                for (Value v : list) {
                    if (v.equals(v1)) {
                        result = ValueBoolean.get(true);
                        break;
                    }
                }
            }
            break;
        }
        case CANCEL_SESSION: {
            result = ValueBoolean.get(cancelStatement(session, v0.getInt()));
            break;
        }
        case TRANSACTION_ID: {
            result = session.getTransactionId();
            break;
        }
        default:
            result = null;
        }
        return result;
    }

    private static boolean cancelStatement(Session session, int targetSessionId) {
        session.getUser().checkAdmin();
        Session[] sessions = session.getDatabase().getSessions(false);
        for (Session s : sessions) {
            if (s.getId() == targetSessionId) {
                Command c = s.getCurrentCommand();
                if (c == null) {
                    return false;
                }
                c.cancel();
                return true;
            }
        }
        return false;
    }

    private static long getDiskSpaceUsed(Session session, Value v0) {
        Parser p = new Parser(session);
        String sql = v0.getString();
        Table table = p.parseTableName(sql);
        return table.getDiskSpaceUsed();
    }

    private static Value getNullOrValue(Session session, Expression[] args,
            Value[] values, int i) {
        if (i >= args.length) {
            return null;
        }
        Value v = values[i];
        if (v == null) {
            Expression e = args[i];
            if (e == null) {
                return null;
            }
            v = values[i] = e.getValue(session);
        }
        return v;
    }

    private Value getValueWithArgs(Session session, Expression[] args) {
        Value[] values = new Value[args.length];
        //如果函数要求所有的参数非null，那么只要有一个参数是null，函数就直接返回null
        if (info.nullIfParameterIsNull) {
            for (int i = 0; i < args.length; i++) {
                Expression e = args[i];
                Value v = e.getValue(session);
                if (v == ValueNull.INSTANCE) {
                    return ValueNull.INSTANCE;
                }
                values[i] = v;
            }
        }
        //args参数名，values是参数值，这里是先取第0个下标的参数值(可能为null)
        Value v0 = getNullOrValue(session, args, values, 0);
        //只需要一个参数的函数(也有少数是有多个参数的)
        Value resultSimple = getSimpleValue(session, v0, args, values);
        if (resultSimple != null) {
            return resultSimple;
        }
        //下面是需要两个或两个以上参数的函数
        Value v1 = getNullOrValue(session, args, values, 1);
        Value v2 = getNullOrValue(session, args, values, 2);
        Value v3 = getNullOrValue(session, args, values, 3);
        Value v4 = getNullOrValue(session, args, values, 4);
        Value v5 = getNullOrValue(session, args, values, 5);
        Value result;
        switch (info.type) {
        //下面是数值函数, 共12个
        case ATAN2:
            result = ValueDouble.get(
                    Math.atan2(v0.getDouble(), v1.getDouble()));
            break;
        case BITAND:
            result = ValueLong.get(v0.getLong() & v1.getLong());
            break;
        case BITOR:
            result = ValueLong.get(v0.getLong() | v1.getLong());
            break;
        case BITXOR:
            result = ValueLong.get(v0.getLong() ^ v1.getLong());
            break;
        case MOD: {
            long x = v1.getLong();
            if (x == 0) {
                throw DbException.get(ErrorCode.DIVISION_BY_ZERO_1, getSQL());
            }
            result = ValueLong.get(v0.getLong() % x);
            break;
        }
        case POWER:
            result = ValueDouble.get(Math.pow(
                    v0.getDouble(), v1.getDouble()));
            break;
        case ROUND: {
        	//sql = "SELECT ROUND(12.234, 2)"; //12.23,  4舍5入，小数保留两位
    		//sql = "SELECT ROUND(12.235, 2)"; //12.24
    		//sql = "SELECT ROUND(12.236, 2)"; //12.24
            double f = v1 == null ? 1. : Math.pow(10., v1.getDouble()); //小数位是2，相当于先求10的2次方
            result = ValueDouble.get(Math.round(v0.getDouble() * f) / f);
            break;
        }
        case TRUNCATE: {
            if (v0.getType() == Value.TIMESTAMP) {
                java.sql.Timestamp d = v0.getTimestamp();
                Calendar c = Calendar.getInstance();
                c.setTime(d);
                c.set(Calendar.HOUR_OF_DAY, 0);
                c.set(Calendar.MINUTE, 0);
                c.set(Calendar.SECOND, 0);
                c.set(Calendar.MILLISECOND, 0);
                result = ValueTimestamp.fromMillis(c.getTimeInMillis());
            } else if (v0.getType() == Value.DATE) {
                ValueDate vd = (ValueDate) v0;
                Calendar c = Calendar.getInstance();
                c.setTime(vd.getDate());
                c.set(Calendar.HOUR_OF_DAY, 0);
                c.set(Calendar.MINUTE, 0);
                c.set(Calendar.SECOND, 0);
                c.set(Calendar.MILLISECOND, 0);
                result = ValueTimestamp.fromMillis(c.getTimeInMillis());
            } else if (v0.getType() == Value.STRING) {
                ValueString vd = (ValueString) v0;
                Calendar c = Calendar.getInstance();
                c.setTime(ValueTimestamp.parse(vd.getString()).getDate());
                c.set(Calendar.HOUR_OF_DAY, 0);
                c.set(Calendar.MINUTE, 0);
                c.set(Calendar.SECOND, 0);
                c.set(Calendar.MILLISECOND, 0);
                result = ValueTimestamp.fromMillis(c.getTimeInMillis());
            } else {
                double d = v0.getDouble();
                int p = v1 == null ? 0 : v1.getInt();
                double f = Math.pow(10., p);
                double g = d * f;
                result = ValueDouble.get(((d < 0) ? Math.ceil(g) : Math.floor(g)) / f);
            }
            break;
        }
        case HASH:
            result = ValueBytes.getNoCopy(getHash(v0.getString(),
                    v1.getBytesNoCopy(), v2.getInt()));
            break;
        case ENCRYPT:
            result = ValueBytes.getNoCopy(encrypt(v0.getString(),
                    v1.getBytesNoCopy(), v2.getBytesNoCopy()));
            break;
        case DECRYPT:
            result = ValueBytes.getNoCopy(decrypt(v0.getString(),
                    v1.getBytesNoCopy(), v2.getBytesNoCopy()));
            break;
        case COMPRESS: {  //压缩，对应EXPAND函数
            String algorithm = null;
            if (v1 != null) {
                algorithm = v1.getString();
            }
            result = ValueBytes.getNoCopy(CompressTool.getInstance().
                    compress(v0.getBytesNoCopy(), algorithm));
            break;
        }
        //下面是字符串函数, 共20个，这有19个，然后最下面有1个XMLTEXT
        case DIFFERENCE:
            result = ValueInt.get(getDifference(
                    v0.getString(), v1.getString()));
            break;
        case INSERT: {
            if (v1 == ValueNull.INSTANCE || v2 == ValueNull.INSTANCE) {
                result = v1;
            } else {
                result = ValueString.get(insert(v0.getString(),
                        v1.getInt(), v2.getInt(), v3.getString()),
                        database.getMode().treatEmptyStringsAsNull);
            }
            break;
        }
        case LEFT:
            result = ValueString.get(left(v0.getString(), v1.getInt()),
                    database.getMode().treatEmptyStringsAsNull);
            break;
        case LOCATE: {
            int start = v2 == null ? 0 : v2.getInt();
            result = ValueInt.get(locate(v0.getString(), v1.getString(), start));
            break;
        }
        case INSTR: {
            int start = v2 == null ? 0 : v2.getInt();
            result = ValueInt.get(locate(v1.getString(), v0.getString(), start));
            break;
        }
        case REPEAT: {
            int count = Math.max(0, v1.getInt());
            result = ValueString.get(repeat(v0.getString(), count),
                    database.getMode().treatEmptyStringsAsNull);
            break;
        }
        case REPLACE: {
            String s0 = v0.getString();
            String s1 = v1.getString();
            String s2 = (v2 == null) ? "" : v2.getString();
            result = ValueString.get(replace(s0, s1, s2),
                    database.getMode().treatEmptyStringsAsNull);
            break;
        }
        case RIGHT:
            result = ValueString.get(right(v0.getString(), v1.getInt()),
                    database.getMode().treatEmptyStringsAsNull);
            break;
        case LTRIM:
            result = ValueString.get(StringUtils.trim(v0.getString(),
                    true, false, v1 == null ? " " : v1.getString()),
                    database.getMode().treatEmptyStringsAsNull);
            break;
        case TRIM:
            result = ValueString.get(StringUtils.trim(v0.getString(),
                    true, true, v1 == null ? " " : v1.getString()),
                    database.getMode().treatEmptyStringsAsNull);
            break;
        case RTRIM:
            result = ValueString.get(StringUtils.trim(v0.getString(),
                    false, true, v1 == null ? " " : v1.getString()),
                    database.getMode().treatEmptyStringsAsNull);
            break;
        case SUBSTR:
        case SUBSTRING: {
            String s = v0.getString();
            int offset = v1.getInt();
            if (offset < 0) {
                offset = s.length() + offset + 1;
            }
            int length = v2 == null ? s.length() : v2.getInt();
            result = ValueString.get(substring(s, offset, length),
                    database.getMode().treatEmptyStringsAsNull);
            break;
        }
        case POSITION:
            result = ValueInt.get(locate(v0.getString(), v1.getString(), 0));
            break;
        case XMLATTR:
            result = ValueString.get(
                    StringUtils.xmlAttr(v0.getString(), v1.getString()),
                    database.getMode().treatEmptyStringsAsNull);
            break;
        case XMLNODE: {
            String attr = v1 == null ?
                    null : v1 == ValueNull.INSTANCE ? null : v1.getString();
            String content = v2 == null ?
                    null : v2 == ValueNull.INSTANCE ? null : v2.getString();
            boolean indent = v3 == null ?
                    true : v3.getBoolean();
            result = ValueString.get(StringUtils.xmlNode(
                    v0.getString(), attr, content, indent),
                    database.getMode().treatEmptyStringsAsNull);
            break;
        }
        case REGEXP_REPLACE: {
            String regexp = v1.getString();
            String replacement = v2.getString();
            try {
                result = ValueString.get(
                        v0.getString().replaceAll(regexp, replacement),
                        database.getMode().treatEmptyStringsAsNull);
            } catch (StringIndexOutOfBoundsException e) {
                throw DbException.get(
                        ErrorCode.LIKE_ESCAPE_ERROR_1, e, replacement);
            } catch (PatternSyntaxException e) {
                throw DbException.get(
                        ErrorCode.LIKE_ESCAPE_ERROR_1, e, regexp);
            } catch (IllegalArgumentException e) {
                throw DbException.get(
                        ErrorCode.LIKE_ESCAPE_ERROR_1, e, replacement);
            }
            break;
        }
        case RPAD:
            result = ValueString.get(StringUtils.pad(v0.getString(),
                    v1.getInt(), v2 == null ? null : v2.getString(), true),
                    database.getMode().treatEmptyStringsAsNull);
            break;
        case LPAD:
            result = ValueString.get(StringUtils.pad(v0.getString(),
                    v1.getInt(), v2 == null ? null : v2.getString(), false),
                    database.getMode().treatEmptyStringsAsNull);
            break;
<<<<<<< HEAD

        //下面是时间与日期函数 ,共5个
            // date
=======
        case ORA_HASH:
            result = ValueLong.get(oraHash(v0.getString(),
                    v1 == null ? null : v1.getInt(),
                    v2 == null ? null : v2.getInt()));
            break;
>>>>>>> 137a50dc
        case TO_CHAR:
            switch(v0.getType()){
            case Value.TIME:
            case Value.DATE:
            case Value.TIMESTAMP:
                result = ValueString.get(toChar(v0.getTimestamp(),
                        v1 == null ? null : v1.getString(),
                        v2 == null ? null : v2.getString()),
                        database.getMode().treatEmptyStringsAsNull);
                break;
            case Value.SHORT:
            case Value.INT:
            case Value.LONG:
            case Value.DECIMAL:
            case Value.DOUBLE:
            case Value.FLOAT:
                result = ValueString.get(toChar(v0.getBigDecimal(),
                        v1 == null ? null : v1.getString(),
                        v2 == null ? null : v2.getString()),
                        database.getMode().treatEmptyStringsAsNull);
                break;
            default:
                result = ValueString.get(v0.getString(),
                        database.getMode().treatEmptyStringsAsNull);
            }
            break;
        case TRANSLATE: {
            String matching = v1.getString();
            String replacement = v2.getString();
            result = ValueString.get(
                    translate(v0.getString(), matching, replacement),
                    database.getMode().treatEmptyStringsAsNull);
            break;
        }
        case H2VERSION:
            result = ValueString.get(Constants.getVersion(),
                    database.getMode().treatEmptyStringsAsNull);
            break;
        case DATE_ADD:
        	//月份加1，结果是2001-02-28 00:00:00.0 
    		//sql = "SELECT DATEADD('MONTH', 1, DATE '2001-01-31')";
            result = ValueTimestamp.get(dateadd(
                    v0.getString(), v1.getLong(), v2.getTimestamp()));
            break;
        case DATE_DIFF:
        	//用后面的YEAR减去前面的YEAR，1999-2001=-2
    		//sql = "SELECT DATEDIFF('YEAR', DATE '2001-01-31', DATE '1999-01-31')";
            result = ValueLong.get(datediff(v0.getString(), v1.getTimestamp(), v2.getTimestamp()));
            break;
        case EXTRACT: {
        	//抽取日期和年份 CURRENT_TIMESTAMP=2012-12-03 22:20:08.597  DAY=3  YEAR=2012 
    		//sql = "SELECT CURRENT_TIMESTAMP, EXTRACT(DAY FROM CURRENT_TIMESTAMP), EXTRACT(YEAR FROM CURRENT_TIMESTAMP)";
            int field = getDatePart(v0.getString());
            result = ValueInt.get(DateTimeUtils.getDatePart(
                    v1.getTimestamp(), field));
            break;
        }
        case FORMATDATETIME: {
        	//format datetime 格式化日期时间
        	//sql = "SELECT FORMATDATETIME(TIMESTAMP '2001-02-03 04:05:06', 'EEE, d MMM yyyy HH:mm:ss z', 'en', 'GMT')";
        	
        	//v0 timestamp = TIMESTAMP '2001-02-03 04:05:06' , 
    		//v1 formatString = 'EEE, d MMM yyyy HH:mm:ss z'
    		//v2 localeString = 'en'
    		//v3 timeZoneString = 'GMT'
    		//结果 Fri, 2 Feb 2001 20:05:06 GMT
        	
        	//vo和v1只要一个为null，结果为null
            if (v0 == ValueNull.INSTANCE || v1 == ValueNull.INSTANCE) {
                result = ValueNull.INSTANCE;
            } else {
                String locale = v2 == null ?
                        null : v2 == ValueNull.INSTANCE ? null : v2.getString();
                String tz = v3 == null ?
                        null : v3 == ValueNull.INSTANCE ? null : v3.getString();
                result = ValueString.get(DateTimeUtils.formatDateTime(
                        v0.getTimestamp(), v1.getString(), locale, tz),
                        database.getMode().treatEmptyStringsAsNull);
            }
            break;
        }
        case PARSEDATETIME: {
        	//parse datetime解析日期时间
    		//按后面三个参数指定的格式解析第一个参数，得到一个java.util.Date
    		//结果: 2001-02-03 11:05:06.0 
    		//sql = "SELECT PARSEDATETIME('Sat, 3 Feb 2001 03:05:06 GMT', 'EEE, d MMM yyyy HH:mm:ss z', 'en', 'GMT')";
            
        	//同上
        	if (v0 == ValueNull.INSTANCE || v1 == ValueNull.INSTANCE) {
                result = ValueNull.INSTANCE;
            } else {
                String locale = v2 == null ?
                        null : v2 == ValueNull.INSTANCE ? null : v2.getString();
                String tz = v3 == null ?
                        null : v3 == ValueNull.INSTANCE ? null : v3.getString();
                java.util.Date d = DateTimeUtils.parseDateTime(
                        v0.getString(), v1.getString(), locale, tz);
                result = ValueTimestamp.fromMillis(d.getTime());
            }
            break;
        }
        //下面是系统函数 ,共9个
        case NULLIF:
        	//相等返回null，不相等返回v0
            result = database.areEqual(v0, v1) ? ValueNull.INSTANCE : v0;
            break;
            // system
        case NEXTVAL: {
            Sequence sequence = getSequence(session, v0, v1);
            SequenceValue value = new SequenceValue(sequence);
            result = value.getValue(session);
            break;
        }
        case CURRVAL: {
            Sequence sequence = getSequence(session, v0, v1);
            result = ValueLong.get(sequence.getCurrentValue());
            break;
        }
        case CSVREAD: {
            String fileName = v0.getString();
            String columnList = v1 == null ? null : v1.getString();
            Csv csv = new Csv();
            String options = v2 == null ? null : v2.getString();
            String charset = null;
            if (options != null && options.indexOf('=') >= 0) {
                charset = csv.setOptions(options);
            } else {
                charset = options;
                String fieldSeparatorRead = v3 == null ? null : v3.getString();
                String fieldDelimiter = v4 == null ? null : v4.getString();
                String escapeCharacter = v5 == null ? null : v5.getString();
                Value v6 = getNullOrValue(session, args, values, 6);
                String nullString = v6 == null ? null : v6.getString();
                setCsvDelimiterEscape(csv, fieldSeparatorRead, fieldDelimiter,
                        escapeCharacter);
                csv.setNullString(nullString);
            }
            char fieldSeparator = csv.getFieldSeparatorRead();
            String[] columns = StringUtils.arraySplit(columnList,
                    fieldSeparator, true);
            try {
                ValueResultSet vr = ValueResultSet.get(csv.read(fileName,
                        columns, charset));
                result = vr;
            } catch (SQLException e) {
                throw DbException.convert(e);
            }
            break;
        }
        case LINK_SCHEMA: {
            session.getUser().checkAdmin();
            Connection conn = session.createConnection(false);
            ResultSet rs = LinkSchema.linkSchema(conn, v0.getString(),
                    v1.getString(), v2.getString(), v3.getString(),
                    v4.getString(), v5.getString());
            result = ValueResultSet.get(rs);
            break;
        }
        case CSVWRITE: {
            session.getUser().checkAdmin();
            Connection conn = session.createConnection(false);
            Csv csv = new Csv();
            String options = v2 == null ? null : v2.getString();
            String charset = null;
            if (options != null && options.indexOf('=') >= 0) {
                charset = csv.setOptions(options);
            } else {
                charset = options;
                String fieldSeparatorWrite = v3 == null ? null : v3.getString();
                String fieldDelimiter = v4 == null ? null : v4.getString();
                String escapeCharacter = v5 == null ? null : v5.getString();
                Value v6 = getNullOrValue(session, args, values, 6);
                String nullString = v6 == null ? null : v6.getString();
                Value v7 = getNullOrValue(session, args, values, 7);
                String lineSeparator = v7 == null ? null : v7.getString();
                setCsvDelimiterEscape(csv, fieldSeparatorWrite, fieldDelimiter,
                        escapeCharacter);
                csv.setNullString(nullString);
                if (lineSeparator != null) {
                    csv.setLineSeparator(lineSeparator);
                }
            }
            try {
                int rows = csv.write(conn, v0.getString(), v1.getString(),
                        charset);
                result = ValueInt.get(rows);
            } catch (SQLException e) {
                throw DbException.convert(e);
            }
            break;
        }
        case SET: {
            Variable var = (Variable) args[0];
            session.setVariable(var.getName(), v1);
            result = v1;
            break;
        }
        case FILE_READ: {
            session.getUser().checkAdmin();
            String fileName = v0.getString();
            boolean blob = args.length == 1;
            try {
                InputStream in = new AutoCloseInputStream(
                        FileUtils.newInputStream(fileName));
                if (blob) {
                    result = database.getLobStorage().createBlob(in, -1);
                } else {
                    Reader reader;
                    if (v1 == ValueNull.INSTANCE) {
                        reader = new InputStreamReader(in);
                    } else {
                        reader = new InputStreamReader(in, v1.getString());
                    }
                    result = database.getLobStorage().createClob(reader, -1);
                }
            } catch (IOException e) {
                throw DbException.convertIOException(e, fileName);
            }
            break;
        }
        case TRUNCATE_VALUE: {
            result = v0.convertPrecision(v1.getLong(), v2.getBoolean());
            break;
        }
        //字符串函数
        case XMLTEXT:
            if (v1 == null) {
                result = ValueString.get(StringUtils.xmlText(
                        v0.getString()),
                        database.getMode().treatEmptyStringsAsNull);
            } else {
                result = ValueString.get(StringUtils.xmlText(
                        v0.getString(), v1.getBoolean()),
                        database.getMode().treatEmptyStringsAsNull);
            }
            break;
        case VALUES:
            result = session.getVariable(args[0].getSchemaName() + "." +
                    args[0].getTableName() + "." + args[0].getColumnName());
            break;
        default:
            throw DbException.throwInternalError("type=" + info.type);
        }
        return result;
    }

    private Sequence getSequence(Session session, Value v0, Value v1) {
        String schemaName, sequenceName;
        if (v1 == null) {
            Parser p = new Parser(session);
            String sql = v0.getString();
            Expression expr = p.parseExpression(sql);
            if (expr instanceof ExpressionColumn) {
                ExpressionColumn seq = (ExpressionColumn) expr;
                schemaName = seq.getOriginalTableAliasName();
                if (schemaName == null) {
                    schemaName = session.getCurrentSchemaName();
                    sequenceName = sql;
                } else {
                    sequenceName = seq.getColumnName();
                }
            } else {
                throw DbException.getSyntaxError(sql, 1);
            }
        } else {
            schemaName = v0.getString();
            sequenceName = v1.getString();
        }
        Schema s = database.findSchema(schemaName);
        if (s == null) {
            schemaName = StringUtils.toUpperEnglish(schemaName);
            s = database.getSchema(schemaName);
        }
        Sequence seq = s.findSequence(sequenceName);
        if (seq == null) {
            sequenceName = StringUtils.toUpperEnglish(sequenceName);
            seq = s.getSequence(sequenceName);
        }
        return seq;
    }

    private static long length(Value v) {
        switch (v.getType()) {
        case Value.BLOB:
        case Value.CLOB:
        case Value.BYTES:
        case Value.JAVA_OBJECT:
            return v.getPrecision();
        default:
            return v.getString().length();
        }
    }

    private static byte[] getPaddedArrayCopy(byte[] data, int blockSize) {
        int size = MathUtils.roundUpInt(data.length, blockSize);
        byte[] newData = DataUtils.newBytes(size);
        System.arraycopy(data, 0, newData, 0, data.length);
        return newData;
    }

    private static byte[] decrypt(String algorithm, byte[] key, byte[] data) {
        BlockCipher cipher = CipherFactory.getBlockCipher(algorithm);
        byte[] newKey = getPaddedArrayCopy(key, cipher.getKeyLength());
        cipher.setKey(newKey);
        byte[] newData = getPaddedArrayCopy(data, BlockCipher.ALIGN);
        cipher.decrypt(newData, 0, newData.length);
        return newData;
    }

    private static byte[] encrypt(String algorithm, byte[] key, byte[] data) {
        BlockCipher cipher = CipherFactory.getBlockCipher(algorithm);
        byte[] newKey = getPaddedArrayCopy(key, cipher.getKeyLength());
        cipher.setKey(newKey);
        byte[] newData = getPaddedArrayCopy(data, BlockCipher.ALIGN);
        cipher.encrypt(newData, 0, newData.length);
        return newData;
    }

    private static byte[] getHash(String algorithm, byte[] bytes, int iterations) {
        if (!"SHA256".equalsIgnoreCase(algorithm)) {
            throw DbException.getInvalidValueException("algorithm", algorithm);
        }
        for (int i = 0; i < iterations; i++) {
            bytes = SHA256.getHash(bytes, false);
        }
        return bytes;
    }

    /**
     * Check if a given string is a valid date part string.
     *
     * @param part the string
     * @return true if it is
     */
    public static boolean isDatePart(String part) {
        Integer p = DATE_PART.get(StringUtils.toUpperEnglish(part));
        return p != null;
    }

    private static int getDatePart(String part) {
        Integer p = DATE_PART.get(StringUtils.toUpperEnglish(part));
        if (p == null) {
            throw DbException.getInvalidValueException("date part", part);
        }
        return p.intValue();
    }

    private static Timestamp dateadd(String part, long count, Timestamp d) {
        int field = getDatePart(part);
        if (field == Calendar.MILLISECOND) {
            Timestamp ts = new Timestamp(d.getTime() + count);
            ts.setNanos(ts.getNanos() + (d.getNanos() % 1000000));
            return ts;
        }
        // We allow long for manipulating the millisecond component,
        // for the rest we only allow int.
        if (count > Integer.MAX_VALUE) {
            throw DbException.getInvalidValueException("DATEADD count", count);
        }
        Calendar calendar = Calendar.getInstance();
        int nanos = d.getNanos() % 1000000;
        calendar.setTime(d);
        calendar.add(field, (int) count);
        long t = calendar.getTime().getTime();
        Timestamp ts = new Timestamp(t);
        ts.setNanos(ts.getNanos() + nanos);
        return ts;
    }

    /**
     * Calculate the number of crossed unit boundaries between two timestamps.
     * This method is supported for MS SQL Server compatibility.
     * <pre>
     * DATEDIFF(YEAR, '2004-12-31', '2005-01-01') = 1
     * </pre>
     *
     * @param part the part
     * @param d1 the first date
     * @param d2 the second date
     * @return the number of crossed boundaries
     */
    private static long datediff(String part, Timestamp d1, Timestamp d2) {
        int field = getDatePart(part);
        Calendar calendar = Calendar.getInstance();
        long t1 = d1.getTime(), t2 = d2.getTime();
        // need to convert to UTC, otherwise we get inconsistent results with
        // certain time zones (those that are 30 minutes off)
        TimeZone zone = calendar.getTimeZone();
        calendar.setTime(d1);
        t1 += zone.getOffset(calendar.get(Calendar.ERA),
                calendar.get(Calendar.YEAR), calendar.get(Calendar.MONTH),
                calendar.get(Calendar.DAY_OF_MONTH),
                calendar.get(Calendar.DAY_OF_WEEK),
                calendar.get(Calendar.MILLISECOND));
        calendar.setTime(d2);
        t2 += zone.getOffset(calendar.get(Calendar.ERA),
                calendar.get(Calendar.YEAR), calendar.get(Calendar.MONTH),
                calendar.get(Calendar.DAY_OF_MONTH),
                calendar.get(Calendar.DAY_OF_WEEK),
                calendar.get(Calendar.MILLISECOND));
        switch (field) {
        case Calendar.MILLISECOND:
            return t2 - t1;
        case Calendar.SECOND:
        case Calendar.MINUTE:
        case Calendar.HOUR_OF_DAY: {
            // first 'normalize' the numbers so both are not negative
            long hour = 60 * 60 * 1000;
            long add = Math.min(t1 / hour * hour, t2 / hour * hour);
            t1 -= add;
            t2 -= add;
            switch (field) {
            case Calendar.SECOND:
                return t2 / 1000 - t1 / 1000;
            case Calendar.MINUTE:
                return t2 / (60 * 1000) - t1 / (60 * 1000);
            case Calendar.HOUR_OF_DAY:
                return t2 / hour - t1 / hour;
            default:
                throw DbException.throwInternalError("field:" + field);
            }
        }
        case Calendar.DATE:
            return t2 / (24 * 60 * 60 * 1000) - t1 / (24 * 60 * 60 * 1000);
        default:
            break;
        }
        calendar.setTimeInMillis(t1);
        int year1 = calendar.get(Calendar.YEAR);
        int month1 = calendar.get(Calendar.MONTH);
        calendar.setTimeInMillis(t2);
        int year2 = calendar.get(Calendar.YEAR);
        int month2 = calendar.get(Calendar.MONTH);
        int result = year2 - year1;
        if (field == Calendar.MONTH) {
            result = 12 * result + (month2 - month1);
        }
        return result;
    }

    private static String substring(String s, int start, int length) {
        int len = s.length();
        start--;
        if (start < 0) {
            start = 0;
        }
        if (length < 0) {
            length = 0;
        }
        start = (start > len) ? len : start;
        if (start + length > len) {
            length = len - start;
        }
        return s.substring(start, start + length);
    }

    private static String replace(String s, String replace, String with) {
        if (s == null || replace == null || with == null) {
            return null;
        }
        if (replace.length() == 0) {
            // avoid out of memory
            return s;
        }
        StringBuilder buff = new StringBuilder(s.length());
        int start = 0;
        int len = replace.length();
        while (true) {
            int i = s.indexOf(replace, start);
            if (i == -1) {
                break;
            }
            buff.append(s.substring(start, i)).append(with);
            start = i + len;
        }
        buff.append(s.substring(start));
        return buff.toString();
    }

    private static String repeat(String s, int count) {
        StringBuilder buff = new StringBuilder(s.length() * count);
        while (count-- > 0) {
            buff.append(s);
        }
        return buff.toString();
    }

    private static String rawToHex(String s) {
        int length = s.length();
        StringBuilder buff = new StringBuilder(4 * length);
        for (int i = 0; i < length; i++) {
            String hex = Integer.toHexString(s.charAt(i) & 0xffff);
            for (int j = hex.length(); j < 4; j++) {
                buff.append('0');
            }
            buff.append(hex);
        }
        return buff.toString();
    }

    private static int locate(String search, String s, int start) {
        if (start < 0) {
            int i = s.length() + start;
            return s.lastIndexOf(search, i) + 1;
        }
        int i = (start == 0) ? 0 : start - 1;
        return s.indexOf(search, i) + 1;
    }

    private static String right(String s, int count) {
        if (count < 0) {
            count = 0;
        } else if (count > s.length()) {
            count = s.length();
        }
        return s.substring(s.length() - count);
    }

    private static String left(String s, int count) {
        if (count < 0) {
            count = 0;
        } else if (count > s.length()) {
            count = s.length();
        }
        return s.substring(0, count);
    }

    private static String insert(String s1, int start, int length, String s2) {
        if (s1 == null) {
            return s2;
        }
        if (s2 == null) {
            return s1;
        }
        int len1 = s1.length();
        int len2 = s2.length();
        start--;
        if (start < 0 || length <= 0 || len2 == 0 || start > len1) {
            return s1;
        }
        if (start + length > len1) {
            length = len1 - start;
        }
        return s1.substring(0, start) + s2 + s1.substring(start + length);
    }

    private static String hexToRaw(String s) {
        // TODO function hextoraw compatibility with oracle
        int len = s.length();
        if (len % 4 != 0) {
            throw DbException.get(ErrorCode.DATA_CONVERSION_ERROR_1, s);
        }
        StringBuilder buff = new StringBuilder(len / 4);
        for (int i = 0; i < len; i += 4) {
            try {
                char raw = (char) Integer.parseInt(s.substring(i, i + 4), 16);
                buff.append(raw);
            } catch (NumberFormatException e) {
                throw DbException.get(ErrorCode.DATA_CONVERSION_ERROR_1, s);
            }
        }
        return buff.toString();
    }

    private static int getDifference(String s1, String s2) {
        // TODO function difference: compatibility with SQL Server and HSQLDB
        s1 = getSoundex(s1);
        s2 = getSoundex(s2);
        int e = 0;
        for (int i = 0; i < 4; i++) {
            if (s1.charAt(i) == s2.charAt(i)) {
                e++;
            }
        }
        return e;
    }

    private static String translate(String original, String findChars,
            String replaceChars) {
        if (StringUtils.isNullOrEmpty(original) ||
                StringUtils.isNullOrEmpty(findChars)) {
            return original;
        }
        // if it stays null, then no replacements have been made
        StringBuilder buff = null;
        // if shorter than findChars, then characters are removed
        // (if null, we don't access replaceChars at all)
        int replaceSize = replaceChars == null ? 0 : replaceChars.length();
        for (int i = 0, size = original.length(); i < size; i++) {
            char ch = original.charAt(i);
            int index = findChars.indexOf(ch);
            if (index >= 0) {
                if (buff == null) {
                    buff = new StringBuilder(size);
                    if (i > 0) {
                        buff.append(original.substring(0, i));
                    }
                }
                if (index < replaceSize) {
                    ch = replaceChars.charAt(index);
                }
            }
            if (buff != null) {
                buff.append(ch);
            }
        }
        return buff == null ? original : buff.toString();
    }

    private static double roundMagic(double d) {
        if ((d < 0.0000000000001) && (d > -0.0000000000001)) {
            return 0.0;
        }
        if ((d > 1000000000000.) || (d < -1000000000000.)) {
            return d;
        }
        StringBuilder s = new StringBuilder();
        s.append(d);
        if (s.toString().indexOf('E') >= 0) {
            return d;
        }
        int len = s.length();
        if (len < 16) {
            return d;
        }
        if (s.toString().indexOf('.') > len - 3) {
            return d;
        }
        s.delete(len - 2, len);
        len -= 2;
        char c1 = s.charAt(len - 2);
        char c2 = s.charAt(len - 3);
        char c3 = s.charAt(len - 4);
        if ((c1 == '0') && (c2 == '0') && (c3 == '0')) {
            s.setCharAt(len - 1, '0');
        } else if ((c1 == '9') && (c2 == '9') && (c3 == '9')) {
            s.setCharAt(len - 1, '9');
            s.append('9');
            s.append('9');
            s.append('9');
        }
        return Double.parseDouble(s.toString());
    }

    private static String getSoundex(String s) {
    	//见http://www.archives.gov/publications/general-info-leaflets/55-census.html
    	// 34个字符(26个大写字母加1到8这8个数字)
		// 7: AEIOUY 及它们的小写(下同)
		// 8: HW
		// 1: BFPV
		// 2: CGJKQSXZ
		// 3: DT
		// 4: L
		// 5: MN
		// 6: R
		//算法是: 忽略所有的非字符，然后保留第一个字符，忽略对应7和8的字符，其他的转成对应的数字，重复的不算，不够4位的补0
        //sql = "SELECT SOUNDEX('1aaa')"; //1被去掉，保留第一个a，第二和第三个a对应7被忽略，所以最后是a000
		
		//B保留，H去掉，C转成2，W去掉，D转成3，H去掉，A去掉，最后是B23因为是3位，所以不够4位，最后是B230
		//sql = "SELECT SOUNDEX('BHCWDHA')";
    	
        int len = s.length();
        char[] chars = { '0', '0', '0', '0' };
        char lastDigit = '0';
        for (int i = 0, j = 0; i < len && j < 4; i++) {
            char c = s.charAt(i);
            char newDigit = c > SOUNDEX_INDEX.length ?
                    0 : SOUNDEX_INDEX[c];
            if (newDigit != 0) {
                if (j == 0) {
                    chars[j++] = c;
                    lastDigit = newDigit;
                } else if (newDigit <= '6') {
                    if (newDigit != lastDigit) {
                        chars[j++] = newDigit;
                        lastDigit = newDigit;
                    }
                } else if (newDigit == '7') {
                    lastDigit = newDigit;
                }
            }
        }
        return new String(chars);
    }

    private static Integer oraHash(String s, Integer bucket, Integer seed) {
        int hc = s.hashCode();
        if (seed != null && seed.intValue() != 0) {
            hc *= seed.intValue() * 17;
        }
        if (bucket == null  || bucket.intValue() <= 0) {
            // do nothing
        } else {
            hc %= bucket.intValue();
        }
        return hc;
    }

    
    @Override
    public int getType() {
        return dataType;
    }

    @Override
    public void mapColumns(ColumnResolver resolver, int level) {
        for (Expression e : args) {
            if (e != null) {
                e.mapColumns(resolver, level);
            }
        }
    }

    /**
     * Check if the parameter count is correct.
     *
     * @param len the number of parameters set
     * @throws DbException if the parameter count is incorrect
     */
    protected void checkParameterCount(int len) {
        int min = 0, max = Integer.MAX_VALUE;
        switch (info.type) {
        case COALESCE:
        case CSVREAD:
        case LEAST:
        case GREATEST:
            min = 1;
            break;
        case NOW:
        case CURRENT_TIMESTAMP:
        case RAND:
            max = 1;
            break;
        case COMPRESS:
        case LTRIM:
        case RTRIM:
        case TRIM:
        case FILE_READ:
        case ROUND:
        case XMLTEXT:
        case TRUNCATE:
            min = 1;
            max = 2;
            break;
        case TO_CHAR:
            min = 1;
            max = 3;
            break;
        case ORA_HASH:
            min = 1;
            max = 3;
            break;
        case REPLACE:
        case LOCATE:
        case INSTR:
        case SUBSTR:
        case SUBSTRING:
        case LPAD:
        case RPAD:
            min = 2;
            max = 3;
            break;
        case CONCAT:
        case CONCAT_WS:
        case CSVWRITE:
            min = 2;
            break;
        case XMLNODE:
            min = 1;
            max = 4;
            break;
        case FORMATDATETIME:
        case PARSEDATETIME:
            min = 2;
            max = 4;
            break;
        case CURRVAL:
        case NEXTVAL:
            min = 1;
            max = 2;
            break;
        case DECODE:
        case CASE:
            min = 3;
            break;
        default:
            DbException.throwInternalError("type=" + info.type);
        }
        boolean ok = (len >= min) && (len <= max);
        if (!ok) {
            throw DbException.get(
                    ErrorCode.INVALID_PARAMETER_COUNT_2,
                    info.name, min + ".." + max);
        }
    }

    /**
     * This method is called after all the parameters have been set.
     * It checks if the parameter count is correct.
     *
     * @throws DbException if the parameter count is incorrect.
     */
    public void doneWithParameters() {
        if (info.parameterCount == VAR_ARGS) {
            int len = varArgs.size();
            checkParameterCount(len);
            args = new Expression[len];
            varArgs.toArray(args);
            varArgs = null;
        } else {
            int len = args.length;
            if (len > 0 && args[len - 1] == null) {
                throw DbException.get(
                        ErrorCode.INVALID_PARAMETER_COUNT_2,
                        info.name, "" + len);
            }
        }
    }

    public void setDataType(Column col) {
        dataType = col.getType();
        precision = col.getPrecision();
        displaySize = col.getDisplaySize();
        scale = col.getScale();
    }

    @Override
    public Expression optimize(Session session) {
        boolean allConst = info.deterministic;
        for (int i = 0; i < args.length; i++) {
            Expression e = args[i];
            if (e == null) {
                continue;
            }
            e = e.optimize(session);
            args[i] = e;
            if (!e.isConstant()) {
                allConst = false;
            }
        }
        int t, s, d;
        long p;
        Expression p0 = args.length < 1 ? null : args[0];
        switch (info.type) {
        case IFNULL:
        case NULLIF:
        case COALESCE:
        case LEAST:
        case GREATEST: {
            t = Value.UNKNOWN;
            s = 0;
            p = 0;
            d = 0;
            for (Expression e : args) {
                if (e != ValueExpression.getNull()) {
                    int type = e.getType();
                    if (type != Value.UNKNOWN && type != Value.NULL) {
                        t = Value.getHigherOrder(t, type);
                        s = Math.max(s, e.getScale());
                        p = Math.max(p, e.getPrecision());
                        d = Math.max(d, e.getDisplaySize());
                    }
                }
            }
            if (t == Value.UNKNOWN) {
                t = Value.STRING;
                s = 0;
                p = Integer.MAX_VALUE;
                d = Integer.MAX_VALUE;
            }
            break;
        }
        case CASE:
        case DECODE: {
            t = Value.UNKNOWN;
            s = 0;
            p = 0;
            d = 0;
            // (expr, when, then)
            // (expr, when, then, else)
            // (expr, when, then, when, then)
            // (expr, when, then, when, then, else)
            for (int i = 2, len = args.length; i < len; i += 2) {
                Expression then = args[i];
                if (then != ValueExpression.getNull()) {
                    int type = then.getType();
                    if (type != Value.UNKNOWN && type != Value.NULL) {
                        t = Value.getHigherOrder(t, type);
                        s = Math.max(s, then.getScale());
                        p = Math.max(p, then.getPrecision());
                        d = Math.max(d, then.getDisplaySize());
                    }
                }
            }
            if (args.length % 2 == 0) {
                Expression elsePart = args[args.length - 1];
                if (elsePart != ValueExpression.getNull()) {
                    int type = elsePart.getType();
                    if (type != Value.UNKNOWN && type != Value.NULL) {
                        t = Value.getHigherOrder(t, type);
                        s = Math.max(s, elsePart.getScale());
                        p = Math.max(p, elsePart.getPrecision());
                        d = Math.max(d, elsePart.getDisplaySize());
                    }
                }
            }
            if (t == Value.UNKNOWN) {
                t = Value.STRING;
                s = 0;
                p = Integer.MAX_VALUE;
                d = Integer.MAX_VALUE;
            }
            break;
        }
        case CASEWHEN:
            t = Value.getHigherOrder(args[1].getType(), args[2].getType());
            p = Math.max(args[1].getPrecision(), args[2].getPrecision());
            d = Math.max(args[1].getDisplaySize(), args[2].getDisplaySize());
            s = Math.max(args[1].getScale(), args[2].getScale());
            break;
        case NVL2:
            switch (args[1].getType()) {
            case Value.STRING:
            case Value.CLOB:
            case Value.STRING_FIXED:
            case Value.STRING_IGNORECASE:
                t = args[1].getType();
                break;
            default:
                t = Value.getHigherOrder(args[1].getType(), args[2].getType());
                break;
            }
            p = Math.max(args[1].getPrecision(), args[2].getPrecision());
            d = Math.max(args[1].getDisplaySize(), args[2].getDisplaySize());
            s = Math.max(args[1].getScale(), args[2].getScale());
            break;
        case CAST:
        case CONVERT:
        case TRUNCATE_VALUE:
            // data type, precision and scale is already set
            t = dataType;
            p = precision;
            s = scale;
            d = displaySize;
            break;
        case TRUNCATE:
            t = p0.getType();
            s = p0.getScale();
            p = p0.getPrecision();
            d = p0.getDisplaySize();
            if (t == Value.NULL) {
                t = Value.INT;
                p = ValueInt.PRECISION;
                d = ValueInt.DISPLAY_SIZE;
                s = 0;
            } else if (t == Value.TIMESTAMP) {
                t = Value.DATE;
                p = ValueDate.PRECISION;
                s = 0;
                d = ValueDate.DISPLAY_SIZE;
            }
            break;
        case ABS:
        case FLOOR:
        case ROUND:
            t = p0.getType();
            s = p0.getScale();
            p = p0.getPrecision();
            d = p0.getDisplaySize();
            if (t == Value.NULL) {
                t = Value.INT;
                p = ValueInt.PRECISION;
                d = ValueInt.DISPLAY_SIZE;
                s = 0;
            }
            break;
        case SET: {
            Expression p1 = args[1];
            t = p1.getType();
            p = p1.getPrecision();
            s = p1.getScale();
            d = p1.getDisplaySize();
            if (!(p0 instanceof Variable)) {
                throw DbException.get(
                        ErrorCode.CAN_ONLY_ASSIGN_TO_VARIABLE_1, p0.getSQL());
            }
            break;
        }
        case FILE_READ: {
            if (args.length == 1) {
                t = Value.BLOB;
            } else {
                t = Value.CLOB;
            }
            p = Integer.MAX_VALUE;
            s = 0;
            d = Integer.MAX_VALUE;
            break;
        }
        case SUBSTRING:
        case SUBSTR: {
            t = info.dataType;
            p = args[0].getPrecision();
            s = 0;
            if (args[1].isConstant()) {
                // if only two arguments are used,
                // subtract offset from first argument length
                p -= args[1].getValue(session).getLong() - 1;
            }
            if (args.length == 3 && args[2].isConstant()) {
                // if the third argument is constant it is at most this value
                p = Math.min(p, args[2].getValue(session).getLong());
            }
            p = Math.max(0, p);
            d = MathUtils.convertLongToInt(p);
            break;
        }
        default:
            t = info.dataType;
            DataType type = DataType.getDataType(t);
            p = PRECISION_UNKNOWN;
            d = 0;
            s = type.defaultScale;
        }
        dataType = t;
        precision = p;
        scale = s;
        displaySize = d;
        if (allConst) {
            Value v = getValue(session);
            if (v == ValueNull.INSTANCE) {
                if (info.type == CAST || info.type == CONVERT) {
                    return this;
                }
            }
            return ValueExpression.get(v);
        }
        return this;
    }

    @Override
    public void setEvaluatable(TableFilter tableFilter, boolean b) {
        for (Expression e : args) {
            if (e != null) {
                e.setEvaluatable(tableFilter, b);
            }
        }
    }

    @Override
    public int getScale() {
        return scale;
    }

    @Override
    public long getPrecision() {
        if (precision == PRECISION_UNKNOWN) {
            calculatePrecisionAndDisplaySize();
        }
        return precision;
    }

    @Override
    public int getDisplaySize() {
        if (precision == PRECISION_UNKNOWN) {
            calculatePrecisionAndDisplaySize();
        }
        return displaySize;
    }

    private void calculatePrecisionAndDisplaySize() {
        switch (info.type) {
        case ENCRYPT:
        case DECRYPT:
            precision = args[2].getPrecision();
            displaySize = args[2].getDisplaySize();
            break;
        case COMPRESS:
            precision = args[0].getPrecision();
            displaySize = args[0].getDisplaySize();
            break;
        case CHAR:
            precision = 1;
            displaySize = 1;
            break;
        case CONCAT:
            precision = 0;
            displaySize = 0;
            for (Expression e : args) {
                precision += e.getPrecision();
                displaySize = MathUtils.convertLongToInt(
                        (long) displaySize + e.getDisplaySize());
                if (precision < 0) {
                    precision = Long.MAX_VALUE;
                }
            }
            break;
        case HEXTORAW:
            precision = (args[0].getPrecision() + 3) / 4;
            displaySize = MathUtils.convertLongToInt(precision);
            break;
        case LCASE:
        case LTRIM:
        case RIGHT:
        case RTRIM:
        case UCASE:
        case LOWER:
        case UPPER:
        case TRIM:
        case STRINGDECODE:
        case UTF8TOSTRING:
        case TRUNCATE:
            precision = args[0].getPrecision();
            displaySize = args[0].getDisplaySize();
            break;
        case RAWTOHEX:
            precision = args[0].getPrecision() * 4;
            displaySize = MathUtils.convertLongToInt(precision);
            break;
        case SOUNDEX:
            precision = 4;
            displaySize = (int) precision;
            break;
        case DAY_NAME:
        case MONTH_NAME:
            // day and month names may be long in some languages
            precision = 20;
            displaySize = (int) precision;
            break;
        default:
            DataType type = DataType.getDataType(dataType);
            precision = type.defaultPrecision;
            displaySize = type.defaultDisplaySize;
        }
    }

    @Override
    public String getSQL() {
        StatementBuilder buff = new StatementBuilder(info.name);
        if (info.type == CASE) {
            if (args[0] != null) {
                buff.append(" ").append(args[0].getSQL());
            }
            for (int i = 1, len = args.length - 1; i < len; i += 2) {
                buff.append(" WHEN ").append(args[i].getSQL());
                buff.append(" THEN ").append(args[i + 1].getSQL());
            }
            if (args.length % 2 == 0) {
                buff.append(" ELSE ").append(args[args.length - 1].getSQL());
            }
            return buff.append(" END").toString();
        }
        buff.append('(');
        switch (info.type) {
        case CAST: {
            buff.append(args[0].getSQL()).append(" AS ").
                append(new Column(null, dataType, precision,
                        scale, displaySize).getCreateSQL());
            break;
        }
        case CONVERT: {
            if (database.getMode().swapConvertFunctionParameters) {
                buff.append(new Column(null, dataType, precision,
                        scale, displaySize).getCreateSQL()).
                    append(',').append(args[0].getSQL());
            } else {
                buff.append(args[0].getSQL()).append(',').
                    append(new Column(null, dataType, precision,
                        scale, displaySize).getCreateSQL());
            }
            break;
        }
        case EXTRACT: {
            ValueString v = (ValueString) ((ValueExpression) args[0]).getValue(null);
            buff.append(v.getString()).append(" FROM ").append(args[1].getSQL());
            break;
        }
        default: {
            for (Expression e : args) {
                buff.appendExceptFirst(", ");
                buff.append(e.getSQL());
            }
        }
        }
        return buff.append(')').toString();
    }

    @Override
    public void updateAggregate(Session session) {
        for (Expression e : args) {
            if (e != null) {
                e.updateAggregate(session);
            }
        }
    }

    public int getFunctionType() {
        return info.type;
    }

    @Override
    public String getName() {
        return info.name;
    }

    @Override
    public ValueResultSet getValueForColumnList(Session session,
            Expression[] argList) {
        switch (info.type) {
        case CSVREAD: {
            String fileName = argList[0].getValue(session).getString();
            if (fileName == null) {
                throw DbException.get(ErrorCode.PARAMETER_NOT_SET_1, "fileName");
            }
            String columnList = argList.length < 2 ?
                    null : argList[1].getValue(session).getString();
            Csv csv = new Csv();
            String options = argList.length < 3 ?
                    null : argList[2].getValue(session).getString();
            String charset = null;
            if (options != null && options.indexOf('=') >= 0) {
                charset = csv.setOptions(options);
            } else {
                charset = options;
                String fieldSeparatorRead = argList.length < 4 ?
                        null : argList[3].getValue(session).getString();
                String fieldDelimiter = argList.length < 5 ?
                        null : argList[4].getValue(session).getString();
                String escapeCharacter = argList.length < 6 ?
                        null : argList[5].getValue(session).getString();
                setCsvDelimiterEscape(csv, fieldSeparatorRead, fieldDelimiter,
                        escapeCharacter);
            }
            char fieldSeparator = csv.getFieldSeparatorRead();
            String[] columns = StringUtils.arraySplit(columnList, fieldSeparator, true);
            ResultSet rs = null;
            ValueResultSet x;
            try {
                rs = csv.read(fileName, columns, charset);
                x = ValueResultSet.getCopy(rs, 0);
            } catch (SQLException e) {
                throw DbException.convert(e);
            } finally {
                csv.close();
                JdbcUtils.closeSilently(rs);
            }
            return x;
        }
        default:
            break;
        }
        return (ValueResultSet) getValueWithArgs(session, argList);
    }

    private static void setCsvDelimiterEscape(Csv csv, String fieldSeparator,
            String fieldDelimiter, String escapeCharacter) {
        if (fieldSeparator != null) {
            csv.setFieldSeparatorWrite(fieldSeparator);
            if (fieldSeparator.length() > 0) {
                char fs = fieldSeparator.charAt(0);
                csv.setFieldSeparatorRead(fs);
            }
        }
        if (fieldDelimiter != null) {
            char fd = fieldDelimiter.length() == 0 ?
                    0 : fieldDelimiter.charAt(0);
            csv.setFieldDelimiter(fd);
        }
        if (escapeCharacter != null) {
            char ec = escapeCharacter.length() == 0 ?
                    0 : escapeCharacter.charAt(0);
            csv.setEscapeCharacter(ec);
        }
    }

    @Override
    public Expression[] getArgs() {
        return args;
    }

    @Override
    public boolean isEverything(ExpressionVisitor visitor) {
        for (Expression e : args) {
            if (e != null && !e.isEverything(visitor)) {
                return false;
            }
        }
        switch (visitor.getType()) {
        case ExpressionVisitor.DETERMINISTIC:
        case ExpressionVisitor.QUERY_COMPARABLE:
        case ExpressionVisitor.READONLY:
            return info.deterministic;
        case ExpressionVisitor.EVALUATABLE:
        case ExpressionVisitor.GET_DEPENDENCIES:
        case ExpressionVisitor.INDEPENDENT:
        case ExpressionVisitor.NOT_FROM_RESOLVER:
        case ExpressionVisitor.OPTIMIZABLE_MIN_MAX_COUNT_ALL:
        case ExpressionVisitor.SET_MAX_DATA_MODIFICATION_ID:
        case ExpressionVisitor.GET_COLUMNS:
            return true;
        default:
            throw DbException.throwInternalError("type=" + visitor.getType());
        }
    }

    @Override
    public int getCost() {
        int cost = 3;
        for (Expression e : args) {
            if (e != null) {
                cost += e.getCost();
            }
        }
        return cost;
    }

    @Override
    public boolean isDeterministic() {
        return info.deterministic;
    }

    @Override
    public boolean isBufferResultSetToLocalTemp() {
        return info.bufferResultSetToLocalTemp;
    }

}<|MERGE_RESOLUTION|>--- conflicted
+++ resolved
@@ -1461,17 +1461,11 @@
                     v1.getInt(), v2 == null ? null : v2.getString(), false),
                     database.getMode().treatEmptyStringsAsNull);
             break;
-<<<<<<< HEAD
-
-        //下面是时间与日期函数 ,共5个
-            // date
-=======
         case ORA_HASH:
             result = ValueLong.get(oraHash(v0.getString(),
                     v1 == null ? null : v1.getInt(),
                     v2 == null ? null : v2.getInt()));
             break;
->>>>>>> 137a50dc
         case TO_CHAR:
             switch(v0.getType()){
             case Value.TIME:
@@ -1510,6 +1504,9 @@
             result = ValueString.get(Constants.getVersion(),
                     database.getMode().treatEmptyStringsAsNull);
             break;
+
+        // 下面是时间与日期函数 ,共5个
+        // date
         case DATE_ADD:
         	//月份加1，结果是2001-02-28 00:00:00.0 
     		//sql = "SELECT DATEADD('MONTH', 1, DATE '2001-01-31')";
