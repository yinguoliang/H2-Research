/*
 * Copyright 2004-2014 H2 Group. Multiple-Licensed under the MPL 2.0,
 * and the EPL 1.0 (http://h2database.com/html/license.html).
 * Initial Developer: H2 Group
 */
package org.h2.command.ddl;

import java.util.ArrayList;

import org.h2.api.ErrorCode;
import org.h2.command.CommandInterface;
import org.h2.command.dml.Query;
import org.h2.engine.Constants;
import org.h2.engine.Database;
import org.h2.engine.Session;
import org.h2.expression.Parameter;
import org.h2.message.DbException;
import org.h2.schema.Schema;
import org.h2.table.Column;
import org.h2.table.Table;
import org.h2.table.TableView;
import org.h2.value.Value;

/**
 * This class represents the statement
 * CREATE VIEW
 */
public class CreateView extends SchemaCommand {

    private Query select;
    private String viewName;
    private boolean ifNotExists;
    private String selectSQL;
    private String[] columnNames;
    private String comment;
    private boolean orReplace;
    private boolean force;

    public CreateView(Session session, Schema schema) {
        super(session, schema);
    }

    public void setViewName(String name) {
        viewName = name;
    }

    public void setSelect(Query select) {
        this.select = select;
    }

    public void setIfNotExists(boolean ifNotExists) {
        this.ifNotExists = ifNotExists;
    }

    public void setSelectSQL(String selectSQL) {
        this.selectSQL = selectSQL;
    }

    public void setColumnNames(String[] cols) {
        this.columnNames = cols;
    }

    public void setComment(String comment) {
        this.comment = comment;
    }

    public void setOrReplace(boolean orReplace) {
        this.orReplace = orReplace;
    }

    public void setForce(boolean force) {
        this.force = force;
    }

    @Override
    public int update() {
        session.commit(true);
        session.getUser().checkAdmin();
        Database db = session.getDatabase();
        TableView view = null;
        Table old = getSchema().findTableOrView(session, viewName);
        if (old != null) {
            if (ifNotExists) {
                return 0;
            }
            if (!orReplace || !Table.VIEW.equals(old.getTableType())) {
                throw DbException.get(ErrorCode.VIEW_ALREADY_EXISTS_1, viewName);
            }
            view = (TableView) old;
        }
        int id = getObjectId();
        String querySQL;
        if (select == null) {
            querySQL = selectSQL;
        } else {
        	//目前不支持参数:
    		//org.h2.jdbc.JdbcSQLException: Feature not supported: "parameters in views"; SQL statement:
    		//如:CREATE OR REPLACE FORCE VIEW IF NOT EXISTS my_view (f1,f2) AS SELECT id,name FROM CreateViewTest where id=?"
            ArrayList<Parameter> params = select.getParameters();
            if (params != null && params.size() > 0) {
                throw DbException.getUnsupportedException("parameters in views");
            }
            querySQL = select.getPlanSQL();
        }
        // The view creates a Prepared command object, which belongs to a
        // session, so we pass the system session down.
        Session sysSession = db.getSystemSession(); //TODO 为什么一定要用system session？换成自己的session运行也没出问题?
        try {
            if (view == null) {
                Schema schema = session.getDatabase().getSchema(session.getCurrentSchemaName());
                sysSession.setCurrentSchema(schema);
<<<<<<< HEAD
                //sysSession = session; //我加上的
                view = new TableView(getSchema(), id, viewName, querySQL, null, columnNames, sysSession, false);
=======
                Column[] columnTemplates = null;
                if (columnNames != null) {
                    columnTemplates = new Column[columnNames.length];
                    for (int i = 0; i < columnNames.length; ++i) {
                        columnTemplates[i] = new Column(columnNames[i], Value.UNKNOWN);
                    }
                }
                view = new TableView(getSchema(), id, viewName, querySQL, null,
                        columnTemplates, sysSession, false);
>>>>>>> 2cf82226
            } else {
            	//sysSession = session; //我加上的
                view.replace(querySQL, columnNames, sysSession, false, force);
                view.setModified();
            }
        } finally {
            sysSession.setCurrentSchema(db.getSchema(Constants.SCHEMA_MAIN));
        }
        if (comment != null) {
            view.setComment(comment);
        }
        if (old == null) {
            db.addSchemaObject(session, view);
        } else {
            db.updateMeta(session, view);
        }
        return 0;
    }

    @Override
    public int getType() {
        return CommandInterface.CREATE_VIEW;
    }

}<|MERGE_RESOLUTION|>--- conflicted
+++ resolved
@@ -109,10 +109,7 @@
             if (view == null) {
                 Schema schema = session.getDatabase().getSchema(session.getCurrentSchemaName());
                 sysSession.setCurrentSchema(schema);
-<<<<<<< HEAD
-                //sysSession = session; //我加上的
-                view = new TableView(getSchema(), id, viewName, querySQL, null, columnNames, sysSession, false);
-=======
+
                 Column[] columnTemplates = null;
                 if (columnNames != null) {
                     columnTemplates = new Column[columnNames.length];
@@ -120,9 +117,9 @@
                         columnTemplates[i] = new Column(columnNames[i], Value.UNKNOWN);
                     }
                 }
+                //sysSession = session; //我加上的
                 view = new TableView(getSchema(), id, viewName, querySQL, null,
                         columnTemplates, sysSession, false);
->>>>>>> 2cf82226
             } else {
             	//sysSession = session; //我加上的
                 view.replace(querySQL, columnNames, sysSession, false, force);
